--- conflicted
+++ resolved
@@ -248,8 +248,7 @@
                 return Q(certStore);
             }).
             then(function (certStore: HostSpecifics.ICertStore): https.Server {
-<<<<<<< HEAD
-                var cipherList = ["ECDHE-ECDSA-AES256-GCM-SHA384",
+                var cipherList: string[] = ["ECDHE-ECDSA-AES256-GCM-SHA384",
                     "ECDHE-ECDSA-AES128-GCM-SHA256",
                     "ECDHE-RSA-AES256-SHA384",
                     "ECDHE-RSA-AES128-SHA256",
@@ -275,11 +274,8 @@
                 // Prior to 0.10.0 the option is not exposed, and we do not support that.
                 // See https://github.com/nodejs/node/blob/0439a28d519fb6efe228074b0588a59452fc1677/ src / node_crypto.cc#L295 for an example
                 // of where these protocol strings come from / are used.
-                var protocol = semver.gte(process.versions.node, "0.12.0") ? "TLSv1_2_server_method" : "TLSv1_server_method";
-                var sslSettings = {
-=======
+                var protocol: string = semver.gte(process.versions.node, "0.12.0") ? "TLSv1_2_server_method" : "TLSv1_server_method";
                 var sslSettings: https.ServerOptions = {
->>>>>>> 35e32922
                     key: certStore.getKey(),
                     cert: certStore.getCert(),
                     ca: certStore.getCA(),
