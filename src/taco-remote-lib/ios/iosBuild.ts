--- conflicted
+++ resolved
@@ -27,6 +27,7 @@
 
 import BuildInfo = utils.BuildInfo;
 import CordovaConfig = utils.CordovaConfig;
+import Logger = utils.Logger;
 import TacoPackageLoader = utils.TacoPackageLoader;
 import UtilHelper = utils.UtilHelper;
 
@@ -44,26 +45,10 @@
     var cordovaVersion: string = buildInfo["vcordova"];
     buildInfo.updateStatus(BuildInfo.BUILDING, "AcquiringCordova");
     process.send(buildInfo);
-<<<<<<< HEAD
-    TacoPackageLoader.lazyRequire<typeof Cordova>("cordova", "cordova@" + cordovaVersion, buildInfo.logLevel).done(function (pkg: typeof Cordova): void {
-        cordova = pkg;
-
-        cordova.on("results", Logger.log);
-        cordova.on("log", Logger.log);
-        cordova.on("warn", console.warn);
-        cordova.on("error", console.error);
-        cordova.on("verbose", Logger.log);
-        cordova.on("before_prepare", beforePrepare);
-        cordova.on("after_compile", afterCompile);
-
-        var builder: IOSBuilder = new IOSBuilder(currentBuild);
-        builder.build(function (resultBuildInfo: BuildInfo): void {
-=======
     TacoPackageLoader.lazyRequire<Cordova.ICordova>("cordova", "cordova@" + cordovaVersion, buildInfo.logLevel).done(function (pkg: Cordova.ICordova): void {
         var iosBuilder = new IOSBuilder(buildInfo, pkg);
 
         iosBuilder.build().done(function (resultBuildInfo: BuildInfo): void {
->>>>>>> 126e9574
             process.send(resultBuildInfo);
         });
     }, function (err: Error): void {
@@ -72,12 +57,6 @@
     });
 });
 
-<<<<<<< HEAD
-class IOSBuilder {
-    private buildInfo: BuildInfo = null;
-    constructor(buildInfoArg: BuildInfo) {
-        this.buildInfo = buildInfoArg;
-=======
 class IOSBuilder extends Builder {
     public static running: boolean = false;
     private cfg: CordovaConfig;
@@ -116,8 +95,8 @@
 
         child_process.exec("xcrun -v -sdk iphoneos PackageApplication " + pathToCordovaApp + " -o " + fullPathToIpaFile, {},
             function (error: Error, stdout: Buffer, stderr: Buffer): void {
-                console.info("xcrun.stdout: " + stdout);
-                console.info("xcrun.stderr: " + stderr);
+                Logger.log("xcrun.stdout: " + stdout);
+                Logger.log("xcrun.stderr: " + stderr);
                 if (error) {
                     deferred.reject(error);
                 } else {
@@ -129,7 +108,6 @@
             });
 
         return deferred.promise;
->>>>>>> 126e9574
     }
 
     // Public for unit tests
@@ -152,62 +130,25 @@
         }
 
         promise = promise.then(function (): Q.Promise<any> {
-<<<<<<< HEAD
-            return this.appendToBuildConfig("TARGETED_DEVICE_FAMILY = " + deviceToAdd);
-=======
             return self.appendToBuildConfig("TARGETED_DEVICE_FAMILY = " + deviceToAdd);
->>>>>>> 126e9574
         });
 
         var deploymentTarget = preferences["deployment-target"];
         if (deploymentTarget) {
             promise = promise.then(function (): Q.Promise<any> {
-<<<<<<< HEAD
-                return this.appendToBuildConfig("IPHONEOS_DEPLOYMENT_TARGET = " + deploymentTarget);
-=======
                 return self.appendToBuildConfig("IPHONEOS_DEPLOYMENT_TARGET = " + deploymentTarget);
->>>>>>> 126e9574
             });
         }
 
         // Ensure we end the line so the config file is in a good state if we try to append things later.
         promise = promise.then(function (): Q.Promise<any> {
-<<<<<<< HEAD
-            return this.appendToBuildConfig("");
-=======
             return self.appendToBuildConfig("");
->>>>>>> 126e9574
         });
 
         return promise;
     }
 
-<<<<<<< HEAD
-    private static addOrPrepareIOS(): Q.Promise<any> {
-        if (!fs.existsSync("platforms")) {
-            fs.mkdirSync("platforms");
-        }
-
-        if (!fs.existsSync(path.join("platforms", "ios"))) {
-            Logger.log("cordova platform add ios");
-            // Note that "cordova platform add" eventually calls "cordova prepare" internally, which is why we don't invoke prepare ourselves when we add the platform.
-            return cordova.raw.platform("add", "ios");
-        } else {
-            return this.update_ios();
-        }
-    }
-
-    private static update_ios(): Q.Promise<any> {
-        // This step is what will push updated files from www/ to platforms/ios/www
-        // It will also clobber any changes to some platform specific files such as platforms/ios/config.xml
-        return cordova.raw.prepare({ platforms: ["ios"] });
-    }
-
-    private static pluginRemovalErrorHandler(err: any): void {
-        Logger.log(err);
-    }
-
-    private static appendToBuildConfig(data: string): Q.Promise<any> {
+    private appendToBuildConfig(data: string): Q.Promise<any> {
         var deferred = Q.defer();
 
         var buildConfigDir = path.join("platforms", "ios", "cordova");
@@ -226,198 +167,6 @@
         return deferred.promise;
     }
 
-    private static prepareNativeOverrides(): Q.Promise<any> {
-        var resFrom = path.join("res", "native", "ios");
-        if (!fs.existsSync(resFrom)) {
-            // If res -> native folder isn't here then it could be a project that was created when
-            // the res -> cert folder still existed, so check for that location as well.
-            resFrom = path.join("res", "cert", "ios");
-        }
-
-        if (fs.existsSync(resFrom)) {
-            var resTo = path.join("platforms", "ios");
-            return UtilHelper.copyRecursive(resFrom, resTo);
-        }
-
-        return Q({});
-    }
-
-    public build(callback: Function): void {
-        cfg = CordovaConfig.getCordovaConfig(this.buildInfo.appDir);
-
-        var noOp: () => void = function (): void { };
-        var isDeviceBuild = this.buildInfo.options.indexOf("--device") !== -1;
-        var self: IOSBuilder = this;
-
-        try {
-            Q.fcall(self.change_directory)
-                .then(self.update_plugins)
-                .then(function (): void {
-                    self.buildInfo.updateStatus(BuildInfo.BUILDING, "UpdatingIOSPlatform");
-                    process.send(self.buildInfo);
-                })
-                .then(IOSBuilder.addOrPrepareIOS)
-                .then(function (): void {
-                    IOSBuilder.applyPreferencesToBuildConfig(cfg);
-                })
-                .then(function (): void {
-                    self.buildInfo.updateStatus(BuildInfo.BUILDING, "CopyingNativeOverrides");
-                    process.send(self.buildInfo);
-                })
-                .then(IOSBuilder.prepareNativeOverrides)
-                .then(self.updateAppPlistBuildNumber)
-                .then(function (): void {
-                    self.buildInfo.updateStatus(BuildInfo.BUILDING, "CordovaCompiling");
-                    process.send(self.buildInfo);
-                })
-                .then(self.build_ios)
-                .then(self.rename_app)
-                .then(function (): void {
-                    self.buildInfo.updateStatus(BuildInfo.BUILDING, "PackagingNativeApp");
-                    process.send(self.buildInfo);
-                })
-                .then(isDeviceBuild ? self.package_ios : noOp)
-                .then(function (): void {
-                    Logger.log(resources.getString("DoneBuilding", self.buildInfo.buildNumber));
-                    self.buildInfo.updateStatus(BuildInfo.COMPLETE);
-                })
-                .catch(function (err: Error): void {
-                    Logger.log(resources.getString("ErrorBuilding", self.buildInfo.buildNumber, err.message));
-                    self.buildInfo.updateStatus(BuildInfo.ERROR, "BuildFailedWithError", err.message);
-                })
-                .done(function (): void {
-                    callback(self.buildInfo);
-            });
-        } catch (e) {
-            self.buildInfo.updateStatus(BuildInfo.ERROR, "BuildFailedWithError", e.message);
-            callback(self.buildInfo);
-        }
-    }
-
-    private change_directory(): any {
-        process.chdir(this.buildInfo.appDir);
-        // Cordova checks process.env.PWD before process.cwd()
-        // so we need to update that as well.
-        process.env.PWD = this.buildInfo.appDir;
-        return {};
-    }
-
-    private update_plugins(): Q.Promise<any> {
-        var remotePluginsPath = path.join("remote", "plugins");
-        if (!fs.existsSync(remotePluginsPath)) {
-            return Q.resolve({});
-        }
-
-        var newAndModifiedPlugins = fs.readdirSync(remotePluginsPath).filter(function (entry: string): boolean {
-            return fs.statSync(path.join(remotePluginsPath, entry)).isDirectory();
-        });
-        var pluginNameRegex = new RegExp("plugins#([^#]*)#plugin.xml$".replace(/#/g, path.sep === "\\" ? "\\\\" : path.sep));
-        var deletedPlugins: string[] = [];
-        if (this.buildInfo.changeList && this.buildInfo.changeList.deletedFiles) {
-            deletedPlugins = this.buildInfo.changeList.deletedFiles.map(function (file: string): string {
-                // Normalize filenames to use this platform's slashes, when the client may have sent back-slashes
-                return path.normalize(path.join.apply(path, file.split("\\")));
-            }).filter(function (file: string): boolean {
-                // A plugin is deleted if its plugin.xml is deleted
-                return !!file.match(pluginNameRegex);
-            }).map(function (file: string): string {
-                return file.match(pluginNameRegex)[1];
-            });
-        }
-
-        var deleteOldPlugins = deletedPlugins.reduce(function (soFar: Q.Promise<any>, plugin: string): Q.Promise<any> {
-            return soFar.then(function (): Q.Promise<any> {
-                if (fs.existsSync(path.join("plugins", plugin))) {
-                    return cordova.raw.plugin("remove", plugin).catch(function (err: any): void {
-                        // In the case of an error, don't stop the whole thing; report the error to the log and attempt to continue.
-                        // The plugin may have other plugins depending on it. If so, we are probably going to remove those later on,
-                        // which will then also remove this plugin
-                        Logger.logError(err);
-                    });
-                } else {
-                    // If the file doesn't exist any more, it may have been a dependent plugin that was removed
-                    // along with another plugin. It's not there any more at least, so lets assume it worked.
-                    return Q.resolve({});
-                }
-            });
-        }, Q({}));
-
-        var fetchJson: Cordova.IFetchJson = {};
-        var fetchJsonPath = path.join(remotePluginsPath, "fetch.json");
-        if (fs.existsSync(fetchJsonPath)) {
-            try {
-                fetchJson = JSON.parse(<any> fs.readFileSync(fetchJsonPath));
-            } catch (e) {
-                // fetch.json is malformed; act as though no plugins are installed
-                // If it turns out we do need variables from the fetch.json, then cordova will throw an error
-                // and report exactly what variables were required.
-            }
-        }
-
-        return newAndModifiedPlugins.reduce(function (soFar: Q.Promise<any>, plugin: string): Q.Promise<any> {
-            return soFar.then(function (): Q.Promise<any> {
-                var newFolder = path.join(remotePluginsPath, plugin);
-                var installedFolder = path.join("plugins", plugin);
-                if (fs.existsSync(installedFolder)) {
-                    // The plugin is already installed; overwrite it
-                    // Note that the plugin may have been installed by another plugin that depended on it;
-                    // I don't know what version will have been installed then, but hopefully by
-                    // overwriting it with the one that we have, we'll end up in the correct state.
-                    return UtilHelper.copyRecursive(newFolder, installedFolder);
-                } else {
-                    // The plugin is not installed; install it
-                    var cliVariables: Cordova.IKeyValueStore<string> = {};
-
-                    // Check to see if the plugin is mentioned in fetch.json and has variables
-                    if (plugin in fetchJson && fetchJson[plugin].variables) {
-                        Object.keys(fetchJson[plugin].variables).forEach(function (key: string): void {
-                            cliVariables[key] = fetchJson[plugin].variables[key];
-                        });
-                    }
-
-                    return cordova.raw.plugin("add", newFolder, { cli_variables: cliVariables });
-                }
-            });
-        }, deleteOldPlugins).finally(function (): void {
-            // Always clean up after ourselves; we don't want to get confused the next time we do a build.
-            rimraf.sync(remotePluginsPath);
-        });
-    }
-
-    private updateAppPlistBuildNumber(): void {
-        var appPlistFile = path.join("platforms", "ios", this.buildInfo["appName"], this.buildInfo["appName"] + "-Info.plist");
-        plist.updateAppBundleVersion(appPlistFile, this.buildInfo.buildNumber);
-    }
-
-    private build_ios(): Q.Promise<any> {
-        Logger.log("cordova compile ios");
-        var configuration = (this.buildInfo.configuration === "debug") ? "--debug" : "--release";
-        var opts = (this.buildInfo.options.length > 0) ? [this.buildInfo.options, configuration] : [configuration];
-        return cordova.raw.compile({ platforms: ["ios"], options: opts });
-    }
-
-    private rename_app(): Q.Promise<any> {
-=======
-
-    private appendToBuildConfig(data: string): Q.Promise<any> {
-        var deferred = Q.defer();
-
-        var buildConfigDir = path.join("platforms", "ios", "cordova");
-        if (!fs.existsSync(buildConfigDir)) {
-            deferred.reject(new Error(resources.getString("ErrorXcconfigDirNotFound")));
-        } else {
-            fs.appendFile(path.join(buildConfigDir, "build.xcconfig"), "\n" + data, function (err: any): void {
-                if (err) {
-                    deferred.reject(new Error(err));
-                } else {
-                    deferred.resolve({});
-                }
-            });
-        }
-
-        return deferred.promise;
-    }
-
     private updateAppPlistBuildNumber(): Q.Promise<any> {
         var appPlistFile = path.join("platforms", "ios", this.currentBuild["appName"], this.currentBuild["appName"] + "-Info.plist");
         plist.updateAppBundleVersion(appPlistFile, this.currentBuild.buildNumber);
@@ -425,20 +174,13 @@
     }
 
     private renameApp(): Q.Promise<any> {
->>>>>>> 126e9574
         // We want to make sure that the .app file is named according to the package Id
         // in order to avoid issues with unicode names and to allow us to identify which
         // application to attach to for debugging.
         var deferred = Q.defer();
-<<<<<<< HEAD
-        var isDeviceBuild = this.buildInfo.options === "--device";
-        var oldName = path.join("platforms", "ios", "build", isDeviceBuild ? "device" : "emulator", this.buildInfo["appName"] + ".app");
-        var newName = path.join("platforms", "ios", "build", isDeviceBuild ? "device" : "emulator", cfg.id() + ".app");
-=======
         var isDeviceBuild = this.currentBuild.options === "--device";
         var oldName = path.join("platforms", "ios", "build", isDeviceBuild ? "device" : "emulator", this.currentBuild["appName"] + ".app");
         var newName = path.join("platforms", "ios", "build", isDeviceBuild ? "device" : "emulator", this.cfg.id() + ".app");
->>>>>>> 126e9574
 
         if (oldName !== newName && fs.existsSync(oldName)) {
             var clearOldData = Q.defer();
@@ -469,35 +211,4 @@
 
         return deferred.promise;
     }
-<<<<<<< HEAD
-
-    private package_ios(): Q.Promise<any> {
-        var deferred = Q.defer();
-
-        // need quotes around ipa paths for xcrun exec to work if spaces in path
-        var appDirName = cfg.id() + ".app";
-        var ipaFileName = this.buildInfo["appName"] + ".ipa";
-        var pathToCordovaApp = UtilHelper.quotesAroundIfNecessary(path.join("platforms", "ios", "build", "device", appDirName));
-        var fullPathToIpaFile = UtilHelper.quotesAroundIfNecessary(path.join(process.cwd(), "platforms", "ios", "build", "device", ipaFileName));
-
-        var self: IOSBuilder = this;
-
-        child_process.exec("xcrun -v -sdk iphoneos PackageApplication " + pathToCordovaApp + " -o " + fullPathToIpaFile, {},
-            function (error: Error, stdout: Buffer, stderr: Buffer): void {
-                Logger.log("xcrun.stdout: " + stdout);
-                Logger.log("xcrun.stderr: " + stderr);
-                if (error) {
-                    deferred.reject(error);
-                } else {
-                    var plistFileName = self.buildInfo["appName"] + ".plist";
-                    var fullPathToPlistFile = path.join(process.cwd(), "platforms", "ios", "build", "device", plistFileName);
-                    plist.createEnterprisePlist(cfg, fullPathToPlistFile);
-                    deferred.resolve({});
-                }
-            });
-
-        return deferred.promise;
-    }
-=======
->>>>>>> 126e9574
 }