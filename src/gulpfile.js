--- conflicted
+++ resolved
@@ -24,11 +24,7 @@
 
 /* install gulp in root folder */
 gulp.task("install", function (callback) {
-<<<<<<< HEAD
-    npmUtil.installPackages(["del", "gulp", "typescript", "ncp", "q", "run-sequence", "archiver"], callback);
-=======
-    npmUtil.installPackages(["del", "gulp", "typescript", "ncp", "q", "run-sequence", "tar", "fstream", "mocha-teamcity-reporter"], callback);
->>>>>>> 977b33c7
+    npmUtil.installPackages(["del", "gulp", "typescript", "ncp", "q", "run-sequence", "archiver", "mocha-teamcity-reporter"], callback);
 });
 
 /*  
