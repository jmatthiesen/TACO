﻿/**
﻿ *******************************************************
﻿ *                                                     *
﻿ *   Copyright (C) Microsoft. All rights reserved.     *
﻿ *                                                     *
﻿ *******************************************************
﻿ */

import tacoUtility = require ("taco-utils");
import Settings = require ("./settings");
import Q = require ("q");

import commands = tacoUtility.Commands;
import ICommandTelemetryProperties = tacoUtility.ICommandTelemetryProperties;

var telemetryProperty = tacoUtility.TelemetryHelper.telemetryProperty;

class BuildTelemetryHelper {
    // We don't use CordovaHelper.getSupportedPlatforms() because we need to validate this even if 
    // cordova is not installed, and the white list is a good enough solution, so we just use it for all cases
    private static knownPlatforms = ["android", "ios", "amazon-fireos", "blackberry10", "browser", "firefoxos",
        "windows", "windows8", "wp8", "www"];

    private static buildAndRunNonPiiOptions = ["clean", "local", "remote", "debuginfo", "nobuild", "device", "emulator", "target", "debug", "release"];

    public static storePlatforms(telemetryProperties: ICommandTelemetryProperties, modifier: string,
        platforms: Settings.IPlatformWithLocation[], settings: Settings.ISettings): void {
        var baseName = "platforms." + modifier + ".";
        var remoteBaseName = baseName + "remote";

        if (platforms.length > 0) {
            this.encodePlatforms(telemetryProperties, baseName + "local", this.extractPlatformsList(platforms, Settings.BuildLocationType.Local));
        }

        var remotePlatforms = this.extractPlatformsList(platforms, Settings.BuildLocationType.Remote);
        if (remotePlatforms.length > 0) {
            this.encodePlatforms(telemetryProperties, remoteBaseName, remotePlatforms);
        }

        remotePlatforms.forEach(platform => {
            if (settings.remotePlatforms && settings.remotePlatforms[platform]) {
                telemetryProperties["platforms.remote." + platform + ".is_secure"] = telemetryProperty(settings.remotePlatforms[platform].secure, /*isPii*/ false);
            }
        });
    }

    public static addCommandLineBasedPropertiesForBuildAndRun(telemetryProperties: ICommandTelemetryProperties, knownOptions: Nopt.CommandData,
        commandData: commands.ICommandData): Q.Promise<ICommandTelemetryProperties> {
        return Settings.loadSettingsOrReturnEmpty().then(settings => {
<<<<<<< HEAD
            var properties = tacoUtility.TelemetryHelper.addPropertiesFromOptions(telemetryProperties, knownOptions, commandData.options, this.BuildAndRunNonPiiOptions);
            return Settings.determinePlatformsFromOptions(commandData).then((platforms: Settings.IPlatformWithLocation[]) => {
                var requestedPlatforms = Settings.parseRequestedPlatforms(commandData);
                var requestedUsedPlatforms = platforms.filter((platform: Settings.IPlatformWithLocation): boolean => requestedPlatforms.indexOf(platform.platform) !== -1);
                this.storePlatforms(properties, "requestedViaCommandLine", requestedUsedPlatforms, settings);
                return properties;
            });
=======
            var properties = tacoUtility.TelemetryHelper.addPropertiesFromOptions(telemetryProperties, knownOptions, commandData.options,
                this.buildAndRunNonPiiOptions);
            var platforms = Settings.determineSpecificPlatformsFromOptions(commandData, settings);
            this.storePlatforms(properties, "requestedViaCommandLine", platforms, settings);
            return properties;
>>>>>>> 82083838
        });
    }

    public static getIsPlatformPii(): { (platform: string): boolean } {
        return platform => this.knownPlatforms.indexOf(platform.toLocaleLowerCase()) < 0;
    }

    /*
     * Encode platform with pii or npii as required
     */
    private static encodePlatforms(telemetryProperties: ICommandTelemetryProperties, baseName: string, platforms: string[]): void {
        var platformIndex = 1; // This is a one-based index
        platforms.forEach(platform => {
            telemetryProperties[baseName + platformIndex++] = telemetryProperty(platform, BuildTelemetryHelper.getIsPlatformPii()(platform));
        });
    }

    private static extractPlatformsList(platforms: Settings.IPlatformWithLocation[], buildLocationType: Settings.BuildLocationType): string[] {
        var filteredPlatforms = platforms.filter(platform => platform.location === buildLocationType);
        return filteredPlatforms.map(platform => platform.platform);
    }
}

export = BuildTelemetryHelper;<|MERGE_RESOLUTION|>--- conflicted
+++ resolved
@@ -47,21 +47,13 @@
     public static addCommandLineBasedPropertiesForBuildAndRun(telemetryProperties: ICommandTelemetryProperties, knownOptions: Nopt.CommandData,
         commandData: commands.ICommandData): Q.Promise<ICommandTelemetryProperties> {
         return Settings.loadSettingsOrReturnEmpty().then(settings => {
-<<<<<<< HEAD
-            var properties = tacoUtility.TelemetryHelper.addPropertiesFromOptions(telemetryProperties, knownOptions, commandData.options, this.BuildAndRunNonPiiOptions);
+            var properties = tacoUtility.TelemetryHelper.addPropertiesFromOptions(telemetryProperties, knownOptions, commandData.options, this.buildAndRunNonPiiOptions);
             return Settings.determinePlatformsFromOptions(commandData).then((platforms: Settings.IPlatformWithLocation[]) => {
                 var requestedPlatforms = Settings.parseRequestedPlatforms(commandData);
                 var requestedUsedPlatforms = platforms.filter((platform: Settings.IPlatformWithLocation): boolean => requestedPlatforms.indexOf(platform.platform) !== -1);
                 this.storePlatforms(properties, "requestedViaCommandLine", requestedUsedPlatforms, settings);
                 return properties;
             });
-=======
-            var properties = tacoUtility.TelemetryHelper.addPropertiesFromOptions(telemetryProperties, knownOptions, commandData.options,
-                this.buildAndRunNonPiiOptions);
-            var platforms = Settings.determineSpecificPlatformsFromOptions(commandData, settings);
-            this.storePlatforms(properties, "requestedViaCommandLine", platforms, settings);
-            return properties;
->>>>>>> 82083838
         });
     }
 
