﻿/**
﻿ *******************************************************
﻿ *                                                     *
﻿ *   Copyright (C) Microsoft. All rights reserved.     *
﻿ *                                                     *
﻿ *******************************************************
﻿ */

"use strict";

import domain = require("domain");
import os = require("os");
import path = require ("path");
import Q = require ("q");

import errorHelper = require ("../tacoErrorHelper");
import projectHelper = require ("./projectHelper");
import resources = require ("../../resources/resourceManager");
import TacoErrorCodes = require ("../tacoErrorCodes");
import tacoUtility = require ("taco-utils");

import commands = tacoUtility.Commands;
import ConfigParser = Cordova.cordova_lib.configparser;
import packageLoader = tacoUtility.TacoPackageLoader;

class CordovaHelper {
    private static CORDOVA_NPM_PACKAGE_NAME: string = "cordova";
    // Cordova's known parameters
    private static CORDOVA_BOOLEAN_PARAMETERS: any =
    {
        verbose: Boolean,
        version: Boolean,
        help: Boolean,
        silent: Boolean,
        experimental: Boolean,
        noregistry: Boolean,
        shrinkwrap: Boolean,
        usegit: Boolean,
        link: Boolean,
        debug: Boolean,
        release: Boolean,
        device: Boolean,
        emulator: Boolean,
        browserify: Boolean,
        nobuild: Boolean,
        list: Boolean
    };
    private static CORDOVA_VALUE_PARAMETERS: any =
    {
        "copy-from": String,
        "link-to": path,
        searchpath: String,
        variable: Array,
        archs: String,
        target: String
    };

    private static globalCordovaCommandName: string = os.platform() === "win32" ? "cordova.cmd" : "cordova";

    /**
     * Prepare the cordovaConfig parameter. This logic is taken directly from cordova and adapted to our CLI.
     */
    public static prepareCordovaConfig(parameters: Cordova.ICordovaCreateParameters): void {
        /*
        Re-implementation of Cordova's code:

        var cfg = {};
        // If we got a fourth parameter, consider it to be JSON to init the config.
        if (undashed[4]) {
            cfg = JSON.parse(undashed[4]);
        }
        var customWww = args['copy-from'] || args['link-to'];
        if (customWww) {
            if (customWww.indexOf('http') === 0) {
                throw new CordovaError(
                    'Only local paths for custom www assets are supported.'
                    );
            }
            if (customWww.substr(0, 1) === '~') {  // resolve tilde in a naive way.
                customWww = path.join(process.env.HOME, customWww.substr(1));
            }
            customWww = path.resolve(customWww);
            var wwwCfg = { url: customWww };
            if (args['link-to']) {
                wwwCfg.link = true;
            }
            cfg.lib = cfg.lib || {};
            cfg.lib.www = wwwCfg;
        }
        */

        var config: Cordova.ICordovaConfigMetadata = {};

        // Verify if user specified a cordovaConfig parameter on the command line
        if (parameters.cordovaConfig) {
            config = JSON.parse(parameters.cordovaConfig);
        }

        // If the user specified custom www assets, adjust the cordovaConfig
        var customWww: string = parameters.copyFrom || parameters.linkTo;

        if (customWww) {
            if (customWww.indexOf("http") === 0) {
                throw errorHelper.get(TacoErrorCodes.CommandCreateOnlyLocalCustomWww);
            }

            // Resolve HOME env path
            if (customWww.substr(0, 1) === "~") {
                customWww = path.join(process.env.HOME, customWww.substr(1));
            }

            customWww = path.resolve(customWww);

            var wwwCfg: Cordova.ICordovaLibMetadata = { url: customWww };

            if (parameters.linkTo) {
                wwwCfg.link = true;
            }

            config.lib = config.lib || {};
            config.lib.www = wwwCfg;
        }

        parameters.cordovaConfig = config;
    }

    /**
     * Given a command line to Taco, construct a command line for Cordova with the same specified parameters
     * Note that this assumes that all arguments after a "--" are not for this command, but something else and so should be passed on.
     * With a command like "taco build --debug --remote -- ios android" this assumption isn't quite true
     */
    public static toCordovaCliArguments(commandData: commands.ICommandData, platforms: string[] = null): string[] {
        var cordovaArgs: string[] = platforms ? platforms : commandData.remain;
        Object.keys(CordovaHelper.CORDOVA_BOOLEAN_PARAMETERS).forEach(function (key: string): void {
            if (commandData.options[key]) {
                cordovaArgs.push("--" + key);
            }
        });
        Object.keys(CordovaHelper.CORDOVA_VALUE_PARAMETERS).forEach(function (key: string): void {
            if (commandData.options[key]) {
                cordovaArgs.push("--" + key);
                cordovaArgs.push(commandData.options[key]);
            }
        });

        // Append all arguments after and including a lone "--"
        var additionalArguments: string[] = commandData.original.indexOf("--") >= 0 ? commandData.original.slice(commandData.original.indexOf("--")) : [];
        return cordovaArgs.concat(additionalArguments);
    }

    public static toCordovaRunArguments(commandData: commands.ICommandData, platforms: string[] = null): Cordova.ICordovaRawOptions {
        // Run, build, emulate, prepare and compile all use the same format at the moment
        return CordovaHelper.toCordovaArgumentsInternal(commandData, platforms);
    }

    public static toCordovaBuildArguments(commandData: commands.ICommandData, platforms: string[] = null): Cordova.ICordovaRawOptions {
        // Run, build, emulate, prepare and compile all use the same format at the moment
        return CordovaHelper.toCordovaArgumentsInternal(commandData, platforms);
    }

    public static editConfigXml(projectInfo: projectHelper.IProjectInfo, editFunc: (configParser: ConfigParser) => void): Q.Promise<void> {
        return packageLoader.lazyRequire(CordovaHelper.CORDOVA_NPM_PACKAGE_NAME, CordovaHelper.CORDOVA_NPM_PACKAGE_NAME + "@" + projectInfo.cordovaCliVersion)
            .then(function (cordova: typeof Cordova): Q.Promise<any> {
            var configParser: ConfigParser = new cordova.cordova_lib.configparser(projectInfo.configXmlPath);
            editFunc(configParser);
            configParser.write();
            return Q.resolve({});
        });
    }

    /**
     * Static method to get the plugin version specification from the config.xml file
     *
     * @param {string} The name(id) of the cordova plugin
     * @param {string} The path to config.xml of the project
     * @param {string} The cordova CLI version
     *
     * @return {Q.Promise<string>} A promise with the version specification as a string
     */
    public static getPluginVersionSpec(pluginId: string, configXmlPath: string, cordovaCliVersion: string): Q.Promise<string> {
        return packageLoader.lazyRequire(CordovaHelper.CORDOVA_NPM_PACKAGE_NAME, CordovaHelper.CORDOVA_NPM_PACKAGE_NAME + "@" + cordovaCliVersion)
            .then(function (cordova: typeof Cordova): Q.Promise<any> {
            var configParser: ConfigParser = new cordova.cordova_lib.configparser(configXmlPath);
            var pluginEntry: Cordova.ICordovaPlatformPluginInfo = configParser.getPlugin(pluginId);
            var versionSpec: string = pluginEntry ? pluginEntry.spec : "";
            return Q.resolve(versionSpec);
        });
    }

    /**
     * Static method to add the plugin specification to config.xml file
     *
     * @param {ICordovaPlatformPluginInfo } The plugin info
     * @param {string} The path to config.xml of the project
     * @param {string} The cordova CLI version
     *
     * @return {Q.Promise<string>} An empty promise
     */
    public static editPluginVersionSpecs(infoList: Cordova.ICordovaPlatformPluginInfo[], configParser: ConfigParser, addSpec: boolean): void {
        infoList.forEach(function (info: Cordova.ICordovaPlatformPluginInfo ): void {
            configParser.removePlugin(info.name);
            if (addSpec) {
                configParser.addPlugin({ name: info.name, spec: info.spec }, info.pluginVariables);
            }
        });
    }

        /**
         * Static method to get the engine specification from the config.xml file
         *
         * @param {string} The platform name
         * @param {string} The path to config.xml of the project
         * @param {string} The cordova CLI version
         *
         * @return {Q.Promise<string>} A promise with the version specification as a string
         */
    public static getEngineVersionSpec(platform: string, configXmlPath: string, cordovaCliVersion: string): Q.Promise<string> {
        return packageLoader.lazyRequire(CordovaHelper.CORDOVA_NPM_PACKAGE_NAME, CordovaHelper.CORDOVA_NPM_PACKAGE_NAME + "@" + cordovaCliVersion)
            .then(function (cordova: typeof Cordova): Q.Promise<any> {
            var configParser: ConfigParser = new cordova.cordova_lib.configparser(configXmlPath);
            var engineSpec: string = "";
            var engines: Cordova.ICordovaPlatformPluginInfo[] = configParser.getEngines();
            engines.forEach(function (engineInfo: Cordova.ICordovaPlatformPluginInfo ): void {
                if (engineInfo.name.toLowerCase() === platform.toLowerCase()) {
                    engineSpec = engineInfo.spec;
                }
            });
            return Q.resolve(engineSpec);
        });
    }

    /**
     * Static method to add the platform specification to config.xml file
     *
     * @param {string} The platform name
     * @param {string} The version specification for the platform
     * @param {string} The path to config.xml of the project
     * @param {string} The cordova CLI version
     *
     * @return {Q.Promise<string>} An empty promise
     */
    public static editEngineVersionSpecs(infoList: Cordova.ICordovaPlatformPluginInfo[], configParser: ConfigParser, addSpec: boolean): void {
        infoList.forEach(function (info: Cordova.ICordovaPlatformPluginInfo ): void {
            configParser.removeEngine(info.name);
            if (addSpec) {
                configParser.addEngine(info.name, info.spec);
            }
        });
    }

    /**
     * Return a dictionary where the keys are supported platforms, or "null" if the answer is unknown.
     * For sufficiently recent kit projects, we can get an accurate answer via cordova.cordova_lib.cordova_platforms, while 
     * for older versions of cordova or for non-kit projects, we default back to being permissive
     */
    public static getSupportedPlatforms(): Q.Promise<CordovaHelper.IDictionary<any>> {
        return CordovaHelper.tryInvokeCordova<CordovaHelper.IDictionary<any>>((cordova: typeof Cordova): CordovaHelper.IDictionary<any> => {
            if (!cordova.cordova_lib) {
                // Older versions of cordova do not have a cordova_lib, so fall back to being permissive
                return null;
            } else {
                return cordova.cordova_lib.cordova_platforms;
            }
        }, (): CordovaHelper.IDictionary<any> => null);
    }

    /**
     * Given two functions, one which operates on a Cordova object and one which does not, this function will attempt to
     * get access to an appropriate Cordova object and invoke the first function. If we do not know which Cordova to use, then it
     * calls the second function instead.
     */
    public static tryInvokeCordova<T>(cordovaFunction: (cordova: Cordova.ICordova) => T | Q.Promise<T>, otherFunction: () => T | Q.Promise<T>,
        options: { logLevel?: tacoUtility.InstallLogLevel, isSilent?: boolean } = {}): Q.Promise<T> {
        return projectHelper.getProjectInfo().then(function (projectInfo: projectHelper.IProjectInfo): T | Q.Promise<T> {
            if (projectInfo.cordovaCliVersion) {
                return CordovaHelper.wrapCordovaInvocation<T>(projectInfo.cordovaCliVersion, cordovaFunction, options.logLevel || tacoUtility.InstallLogLevel.taco, options.isSilent);
            } else {
                return otherFunction();
            }
        });
    }

    /**
     * Acquire the specified version of Cordova, and then invoke the given function with that Cordova as an argument.
     * The function invocation is wrapped in a domain, so any uncaught errors can be encapsulated, and the Cordova object
     * has listeners added to print any messages to the output.
     */
    public static wrapCordovaInvocation<T>(cliVersion: string, func: (cordova: Cordova.ICordova) => T | Q.Promise<T>, logVerbosity: tacoUtility.InstallLogLevel = tacoUtility.InstallLogLevel.warn, silent: boolean = false): Q.Promise<T> {
        return packageLoader.lazyRequire(CordovaHelper.CORDOVA_NPM_PACKAGE_NAME, CordovaHelper.CORDOVA_NPM_PACKAGE_NAME + "@" + cliVersion, logVerbosity)
            .then(function (cordova: typeof Cordova): Q.Promise<any> {
                if (!silent) {
                    cordova.on("results", console.info);
                    cordova.on("warn", console.warn);
                    cordova.on("error", console.error);
                    cordova.on("log", console.log);
                }

                var dom: domain.Domain = domain.create();
                var deferred: Q.Deferred<T> = Q.defer<T>();

                dom.on("error", function (err: any): void {
                    deferred.reject(errorHelper.wrap(TacoErrorCodes.CordovaCommandUnhandledException, err));
                    // Note: At this point the state can be arbitrarily bad, so we really shouldn't try to recover much from here
                });

                dom.run(function (): void {
                    Q(func(cordova)).done((result: T) => deferred.resolve(result), (err: any) => deferred.reject(err));
                });

                return deferred.promise.finally(() => {
                    if (!silent) {
                        cordova.off("results", console.info);
                        cordova.off("warn", console.warn);
                        cordova.off("error", console.error);
                        cordova.off("log", console.log);
                    }
                });
            });
    }

    public static getCordovaExecutable(): Q.Promise<string> {
        return projectHelper.getProjectInfo()
            .then(function (projectInfo: projectHelper.IProjectInfo): string | Q.Promise<string> {
                if (projectInfo.cordovaCliVersion) {
                    return packageLoader.lazyRun(CordovaHelper.CORDOVA_NPM_PACKAGE_NAME, CordovaHelper.CORDOVA_NPM_PACKAGE_NAME + "@" + projectInfo.cordovaCliVersion, "cordova");
                } else {
                    return CordovaHelper.globalCordovaCommandName;
                }
            })
            .catch(function (err: string): string{
                return CordovaHelper.globalCordovaCommandName;
            });
    }

    /**
     * Construct the options for programatically calling emulate, build, prepare, compile, or run via cordova.raw.X
     */
    private static toCordovaArgumentsInternal(commandData: commands.ICommandData, platforms: string[] = null): Cordova.ICordovaRawOptions {
        var opts: Cordova.ICordovaRawOptions = {
            platforms: platforms ? platforms : commandData.remain,
            options: [],
            verbose: commandData.options["verbose"] || false,
            silent: commandData.options["silent"] || false,
            browserify: commandData.options["browserify"] || false
        };

        // Reconstruct the args to be passed along to platform scripts.
        // This is an ugly temporary fix. The code spawning or otherwise
        // calling into platform code should be dealing with this based
        // on the parsed args object.
        var downstreamArgs: string[] = [];
        var argNames: string[] = ["debug", "release", "device", "emulator", "nobuild", "list"];
        argNames.forEach(function (flag: string): void {
            if (commandData.options[flag]) {
                downstreamArgs.push("--" + flag);
            }
        });

        if (commandData.options["target"]) {
            downstreamArgs.push("--target=" + commandData.options["target"]);
        }

        if (commandData.options["archs"]) {
            downstreamArgs.push("--archs=" + commandData.options["archs"]);
        }

<<<<<<< HEAD
	// ToDO:  what if devicesync? commandData.options["devicesync"]
	// what if user typed: taco run ios --livereload -- --justlaunch ? => cordova run ios -- --livereload --justlaunch
	// what if user typed: taco run ios --livereload ? => cordova run ios -- --livereload
	// what if user typed: taco run ios -- ?
	// ToDO: After processing its args, the livereload plugin should delete the --livereload options (livereload, ignore, tunnel) ?
	if (commandData.options["livereload"]) {
	    var livereloadIndex: number = commandData.original.indexOf("--livereload");
	    var doubleDashIndex: number = commandData.original.indexOf("--");
	    if (doubleDashIndex >= 0) {
	        commandData.original.splice(doubleDashIndex + 1, 0, "--livereload");
	    } else {
	        commandData.original.splice(livereloadIndex, 0, "--");
=======
	// ToDOs:
	// taco run android ios --devicesync => only allow --devicesync when at least 2 platforms are supplied
	// what if user typed: taco run ios --livereload -- --justlaunch ? => cordova run ios -- --livereload --ghostMode=false --justlaunch (done)
	// what if user typed: taco run ios --livereload ? => cordova run ios -- --livereload --ghostMode=false  (done)
	// what if user typed: taco run ios --devicesync -- --justlaunch ? => cordova run ios -- --livereload --justlaunch --ghostMode=true
	// what if user typed: taco run ios -- ? =>  taco run ios (done)
	// what if user typed: taco run ios --devicesync ? => (done)
	// what if user typed: taco run ios --devicesync -- ? => (done)
	// what if user typed: taco run ios --devicesync -- --justlaunch --xyz ? => (done)
	// 
	var isLiveReload = !!commandData.options["livereload"];
	var isDeviceSync = !!commandData.options["devicesync"];

	if (isLiveReload || isDeviceSync) {
	    var index = isLiveReload ? commandData.original.indexOf("--livereload") : commandData.original.indexOf("--devicesync");

	    // Replace '--devicesync' by '--livereload'.
	    // ... because on the plugin side, the difference between the two is only in the '--ghostMode' option:
	    //     * `taco run ios --livereload` === `cordova run ios -- --livereload --ghostMode=false`
	    //     * `taco run ios android --devicesync` === `cordova run ios android -- --livereload --ghostMode=true`
	    if (isDeviceSync) {
	        var deviceSyncIndex = commandData.original.indexOf("--devicesync");
	        commandData.original[deviceSyncIndex] = "--livereload";
	    }

	    var doubleDashIndex = commandData.original.indexOf("--");
	    var ghostModeArg = "--ghostMode=";
	    ghostModeArg += isLiveReload ? "false" : "true";
	    
	    if (doubleDashIndex >= 0) {
	        commandData.original.splice(doubleDashIndex + 1, 0, "--livereload");
	        commandData.original.splice(doubleDashIndex + 2, 0, ghostModeArg);
	    } else {
	        commandData.original.splice(index, 0, "--");
	        commandData.original.splice(index + 2, 0, ghostModeArg); // what if index goes past the array's length
>>>>>>> 4d7e0442
	    }
	}

        // Include all arguments after, but not including, a lone "--"
        var additionalArguments: string[] = commandData.original.indexOf("--") >= 0 ? commandData.original.slice(commandData.original.indexOf("--") + 1) : [];
        opts.options = downstreamArgs.concat(additionalArguments);

        return opts;
    }
}

module CordovaHelper {
    export interface IDictionary<T> {
        [key: string]: T;
    }
}

export = CordovaHelper;<|MERGE_RESOLUTION|>--- conflicted
+++ resolved
@@ -364,20 +364,6 @@
             downstreamArgs.push("--archs=" + commandData.options["archs"]);
         }
 
-<<<<<<< HEAD
-	// ToDO:  what if devicesync? commandData.options["devicesync"]
-	// what if user typed: taco run ios --livereload -- --justlaunch ? => cordova run ios -- --livereload --justlaunch
-	// what if user typed: taco run ios --livereload ? => cordova run ios -- --livereload
-	// what if user typed: taco run ios -- ?
-	// ToDO: After processing its args, the livereload plugin should delete the --livereload options (livereload, ignore, tunnel) ?
-	if (commandData.options["livereload"]) {
-	    var livereloadIndex: number = commandData.original.indexOf("--livereload");
-	    var doubleDashIndex: number = commandData.original.indexOf("--");
-	    if (doubleDashIndex >= 0) {
-	        commandData.original.splice(doubleDashIndex + 1, 0, "--livereload");
-	    } else {
-	        commandData.original.splice(livereloadIndex, 0, "--");
-=======
 	// ToDOs:
 	// taco run android ios --devicesync => only allow --devicesync when at least 2 platforms are supplied
 	// what if user typed: taco run ios --livereload -- --justlaunch ? => cordova run ios -- --livereload --ghostMode=false --justlaunch (done)
@@ -413,7 +399,6 @@
 	    } else {
 	        commandData.original.splice(index, 0, "--");
 	        commandData.original.splice(index + 2, 0, ghostModeArg); // what if index goes past the array's length
->>>>>>> 4d7e0442
 	    }
 	}
 
