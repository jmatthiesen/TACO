﻿/**
﻿ *******************************************************
﻿ *                                                     *
﻿ *   Copyright (C) Microsoft. All rights reserved.     *
﻿ *                                                     *
﻿ *******************************************************
﻿ */

/// <reference path="../../../typings/cordovaExtensions.d.ts" />
/// <reference path="../../../typings/node.d.ts" />
/// <reference path="../../../typings/Q.d.ts" />
/// <reference path="../../../typings/semver.d.ts" />

"use strict";

import assert = require ("assert");
import child_process = require ("child_process");
import os = require ("os");
import path = require ("path");
import Q = require ("q");
import semver = require ("semver");
import util = require ("util");

import CordovaHelper = require ("./cordovaHelper");
import projectHelper = require ("./projectHelper");
import resources = require ("../../resources/resourceManager");
import TacoErrorCodes = require ("../tacoErrorCodes");
import errorHelper = require ("../tacoErrorHelper");
import tacoUtility = require ("taco-utils");

import commands = tacoUtility.Commands;
import ConfigParser = Cordova.cordova_lib.configparser;
import packageLoader = tacoUtility.TacoPackageLoader;

class CordovaWrapper {
<<<<<<< HEAD
    private static cordovaCommandName: string = os.platform() === "win32" ? "cordova.cmd" : "cordova";
    private static CORDOVA_CHECK_REQS_MIN_VERSION: string = "5.1.1";
    private static CORDOVA_NPM_PACKAGE_NAME: string = "cordova";
=======
    private static CordovaCommandName: string = os.platform() === "win32" ? "cordova.cmd" : "cordova";
    private static CordovaRequirementsMinVersion: string = "5.1.1";
    
>>>>>>> aea79a73

    public static cli(args: string[], captureOutput: boolean = false): Q.Promise<string> {
        var deferred = Q.defer<string>();
        var output: string = "";
        var errorOutput: string = "";
        var options: child_process.IExecOptions = captureOutput ? { stdio: "pipe" } : { stdio: "inherit" };
        var proc = child_process.spawn(CordovaWrapper.cordovaCommandName, args, options);

        proc.on("error", function (err: any): void {
            // ENOENT error thrown if no Cordova.cmd is found
            var tacoError = (err.code === "ENOENT") ?
                errorHelper.get(TacoErrorCodes.CordovaCmdNotFound) :
                errorHelper.wrap(TacoErrorCodes.CordovaCommandFailedWithError, err, args.join(" "));
            deferred.reject(tacoError);
        });

        if (captureOutput) {
            proc.stdout.on("data", function (data: Buffer): void {
                output += data.toString();
            });
            proc.stderr.on("data", function (data: Buffer): void {
                errorOutput += data.toString();
            });
        }

        proc.on("close", function (code: number): void {
            if (code) {
                // Special handling for 'cordova requirements': this Cordova command returns an error when some requirements are not installed, when technically this is not really an error (the command executes
                // correctly and reports that some requirements are missing). In that case, if the captureOutput flag is set, we don't want to report an error. To detect this case, we have to parse the returned
                // error output because there is no specific error code for this case. For now, we just look for the "Some of requirements check failed" sentence.
                if (captureOutput && output && args[0] === "requirements" && code === 1 && errorOutput && errorOutput.indexOf("Some of requirements check failed") !== -1) {
                    deferred.resolve(output);
                } else {
                    var tacoError = errorOutput ?
                        errorHelper.wrap(TacoErrorCodes.CordovaCommandFailedWithError, new Error(errorOutput), args.join(" ")) :
                        errorHelper.get(TacoErrorCodes.CordovaCommandFailed, code, args.join(" "));
                    deferred.reject(tacoError);
                }
            } else {
                if (captureOutput && output) {
                    deferred.resolve(output);
                } else {
                    deferred.resolve("");
                }
            }
        });
        return deferred.promise;
    }

    public static build(commandData: commands.ICommandData, platform: string = null): Q.Promise<any> {
<<<<<<< HEAD
        return projectHelper.getProjectInfo().then(function (projectInfo: projectHelper.IProjectInfo): Q.Promise<any> {
            if (projectInfo.cordovaCliVersion) {
                return packageLoader.lazyRequire(CordovaWrapper.CORDOVA_NPM_PACKAGE_NAME, CordovaWrapper.CORDOVA_NPM_PACKAGE_NAME + "@" + projectInfo.cordovaCliVersion, tacoUtility.InstallLogLevel.taco)
                    .then(function (cordova: typeof Cordova): Q.Promise<any> {
                        return CordovaWrapper.catchUncaughtCordovaErrors<any>(function (): Q.Promise<any> {
                            return cordova.raw.build(cordovaHelper.toCordovaBuildArguments(commandData, platform));
                        });
                });
            } else {
                return CordovaWrapper.cli(["build"].concat(cordovaHelper.toCordovaCliArguments(commandData, platform)));
            }
        });
=======
        return CordovaWrapper.cordovaApiOrProcess((cordova: Cordova.ICordova) => {
            return cordova.raw.build(CordovaHelper.toCordovaBuildArguments(commandData, platform));
        }, () => ["build"].concat(CordovaHelper.toCordovaCliArguments(commandData, platform)));
>>>>>>> aea79a73
    }

    /**
     * Static method to invoke a cordova command. Used to invoke the 'platform' or 'plugin' command
     *
     * @param {string} The name of the cordova command to be invoked
     * @param {string} The version of the cordova CLI to use
     * @param {ICordovaCommandParameters} The cordova command parameters
     *
     * @return {Q.Promise<any>} An empty promise
     */
<<<<<<< HEAD
    public static invokePlatformPluginCommand(command: string, cordovaCliVersion: string, platformCmdParameters: Cordova.ICordovaCommandParameters, data: commands.ICommandData = null, isSilent: boolean = false): Q.Promise<any> {
        if (cordovaCliVersion) {
            var cordova: typeof Cordova;
            return packageLoader.lazyRequire(CordovaWrapper.CORDOVA_NPM_PACKAGE_NAME, CordovaWrapper.CORDOVA_NPM_PACKAGE_NAME + "@" + cordovaCliVersion)
                .then(function (cdv: typeof Cordova): Q.Promise<any> {
                return CordovaWrapper.catchUncaughtCordovaErrors<any>(function (): Q.Promise<any> {
                    cordova = cdv;
                    // Hook the event listeners. This will help us get the logs that cordova emits during platform/plugin operations
                    CordovaWrapper.changeCordovaEventSubscription(cordova, !isSilent /* Subscribe only if we are not in silent mode */);
                    if (command === "platform") {
                        return cordova.raw.platform(platformCmdParameters.subCommand, platformCmdParameters.targets, platformCmdParameters.downloadOptions);
                    } else if (command === "plugin") {
                        return cordova.raw.plugin(platformCmdParameters.subCommand, platformCmdParameters.targets, platformCmdParameters.downloadOptions);
                    } else {
                        return Q.reject(errorHelper.get(TacoErrorCodes.CordovaCmdNotFound));
                    }
                });
            }).then(function (): Q.Promise<any> {
                // Unhook the event listeners after we are done
                // (Cordova has an upper limit for the number of active event listeners - we do not want to exceed the max) 
                CordovaWrapper.changeCordovaEventSubscription(cordova, false /* Unscubscribe */);
                return Q({});
            });
        } else {
=======
    public static invokePlatformPluginCommand(command: string, platformCmdParameters: Cordova.ICordovaCommandParameters, data: commands.ICommandData = null, isSilent: boolean = false): Q.Promise<any> {
        return CordovaWrapper.cordovaApiOrProcess((cordova: Cordova.ICordova) => {
                if (command === "platform") {
                    return cordova.raw.platform(platformCmdParameters.subCommand, platformCmdParameters.targets, platformCmdParameters.downloadOptions);
                } else if (command === "plugin") {
                    return cordova.raw.plugin(platformCmdParameters.subCommand, platformCmdParameters.targets, platformCmdParameters.downloadOptions);
                } else {
                    return Q.reject(errorHelper.get(TacoErrorCodes.CordovaCmdNotFound));
                }
        }, () => {
>>>>>>> aea79a73
            assert(data);
            return [command].concat(CordovaHelper.toCordovaCliArguments(data))
        }, { logLevel: tacoUtility.InstallLogLevel.warn, isSilent: isSilent }); // Subscribe to event listeners only if we are not in silent mode
    }

    public static emulate(commandData: commands.ICommandData, platform: string = null): Q.Promise<any> {
<<<<<<< HEAD
        return projectHelper.getProjectInfo().then(function (projectInfo: projectHelper.IProjectInfo): Q.Promise<any> {
            if (projectInfo.cordovaCliVersion) {
                return packageLoader.lazyRequire(CordovaWrapper.CORDOVA_NPM_PACKAGE_NAME, CordovaWrapper.CORDOVA_NPM_PACKAGE_NAME + "@" + projectInfo.cordovaCliVersion, tacoUtility.InstallLogLevel.taco)
                    .then(function (cordova: typeof Cordova): Q.Promise<any> {
                        return CordovaWrapper.catchUncaughtCordovaErrors<any>(function (): Q.Promise<any> {
                            return cordova.raw.emulate(cordovaHelper.toCordovaRunArguments(commandData, platform));
                        });
                    });
            } else {
                return CordovaWrapper.cli(["emulate"].concat(cordovaHelper.toCordovaCliArguments(commandData, platform)));
            }
        });
=======
        return CordovaWrapper.cordovaApiOrProcess((cordova: Cordova.ICordova) => {
            return cordova.raw.emulate(CordovaHelper.toCordovaRunArguments(commandData, platform));
        }, () => ["emulate"].concat(CordovaHelper.toCordovaCliArguments(commandData, platform)));
>>>>>>> aea79a73
    }

    public static requirements(platforms: string[]): Q.Promise<any> {
        return CordovaWrapper.getCordovaVersion()
            .then(function (version: string): Q.Promise<any> {
                // If the cordova version is older than 5.1.0, the 'requirements' command does not exist
                if (!semver.gte(version, CordovaWrapper.CORDOVA_CHECK_REQS_MIN_VERSION)) {
                    return Q.reject(errorHelper.get(TacoErrorCodes.CommandInstallCordovaTooOld, version, CordovaWrapper.CORDOVA_CHECK_REQS_MIN_VERSION));
                }

                return Q.resolve({});
            })
            .then(function (): Q.Promise<any> {
<<<<<<< HEAD
                // Execute the requirements command
                if (projectInfo.cordovaCliVersion) {
                    // If we are in a taco project, use the raw api
                    return packageLoader.lazyRequire(CordovaWrapper.CORDOVA_NPM_PACKAGE_NAME, CordovaWrapper.CORDOVA_NPM_PACKAGE_NAME + "@" + projectInfo.cordovaCliVersion, tacoUtility.InstallLogLevel.silent)
                        .then(function (cordova: Cordova.ICordova510): Q.Promise<any> {
                            return CordovaWrapper.catchUncaughtCordovaErrors<any>(function (): Q.Promise<any> {
                                return cordova.raw.requirements(platforms);
                            });
                        });
                }

                // Fallback to the global Cordova via the command line
                var args: string[] = ["requirements"];

                if (platforms) {
                    args = args.concat(platforms);
                }

                return CordovaWrapper.cli(args, true);
=======
                return CordovaWrapper.cordovaApiOrProcess((cordova: Cordova.ICordova510) => {
                        return cordova.raw.requirements(platforms);
                }, () => {
                    return ["requirements"].concat(platforms || []);
                }, { logLevel: tacoUtility.InstallLogLevel.silent, captureOutput: true });
>>>>>>> aea79a73
            });
    }

    /**
     * Wrapper for 'cordova create' command.
     *
     * @param {string} The version of the cordova CLI to use
     * @param {ICordovaCreateParameters} The cordova create options
     *
     * @return {Q.Promise<any>} An empty promise
     */
    public static create(cordovaCliVersion: string, cordovaParameters: Cordova.ICordovaCreateParameters): Q.Promise<any> {
<<<<<<< HEAD
        return packageLoader.lazyRequire(CordovaWrapper.CORDOVA_NPM_PACKAGE_NAME, CordovaWrapper.CORDOVA_NPM_PACKAGE_NAME + "@" + cordovaCliVersion, tacoUtility.InstallLogLevel.taco)
            .then(function (cordova: typeof Cordova): Q.Promise<any> {
                cordovaHelper.prepareCordovaConfig(cordovaParameters);

                return CordovaWrapper.catchUncaughtCordovaErrors<any>(function (): Q.Promise<any> {
                    return cordova.raw.create(cordovaParameters.projectPath, cordovaParameters.appId, cordovaParameters.appName, cordovaParameters.cordovaConfig);
                });
            });
=======
        CordovaHelper.prepareCordovaConfig(cordovaParameters);
        return CordovaHelper.wrapCordovaInvocation<any>(cordovaCliVersion, (cordova: Cordova.ICordova) => {
            return cordova.raw.create(cordovaParameters.projectPath, cordovaParameters.appId, cordovaParameters.appName, cordovaParameters.cordovaConfig);
        }, tacoUtility.InstallLogLevel.taco);
>>>>>>> aea79a73
    }

    public static getGlobalCordovaVersion(): Q.Promise<string> {
        return CordovaWrapper.cli(["-v"], true).then(function (output: string): string {
            return output.split("\n")[0];
        });
    }

    public static getCordovaVersion(): Q.Promise<string> {
        return projectHelper.getProjectInfo().then(function (projectInfo: projectHelper.IProjectInfo): Q.Promise<string> {
            if (projectInfo.cordovaCliVersion) {
                return Q.resolve(projectInfo.cordovaCliVersion);
            } else {
                return CordovaWrapper.getGlobalCordovaVersion();
            }
        });
    }

    public static run(commandData: commands.ICommandData, platform: string = null): Q.Promise<any> {
<<<<<<< HEAD
        return projectHelper.getProjectInfo().then(function (projectInfo: projectHelper.IProjectInfo): Q.Promise<any> {
            if (projectInfo.cordovaCliVersion) {
                return packageLoader.lazyRequire(CordovaWrapper.CORDOVA_NPM_PACKAGE_NAME, CordovaWrapper.CORDOVA_NPM_PACKAGE_NAME + "@" + projectInfo.cordovaCliVersion, tacoUtility.InstallLogLevel.taco)
                    .then(function (cordova: typeof Cordova): Q.Promise<any> {
                        return CordovaWrapper.catchUncaughtCordovaErrors<any>(function (): Q.Promise<any> {
                            return cordova.raw.run(cordovaHelper.toCordovaRunArguments(commandData, platform));
                        });
                });
            } else {
                return CordovaWrapper.cli(["run"].concat(cordovaHelper.toCordovaCliArguments(commandData, platform)));
            }
        });
    }

    private static changeCordovaEventSubscription(cordova: typeof Cordova, subscribe: boolean): void {
        if (subscribe) {
            cordova.on("results", console.info);
            cordova.on("warn", console.warn);
            cordova.on("error", console.error);
        } else {
            cordova.off("results", console.info);
            cordova.off("warn", console.warn);
            cordova.off("error", console.error);
        }
=======
        return CordovaWrapper.cordovaApiOrProcess((cordova: Cordova.ICordova) => {
            return cordova.raw.run(CordovaHelper.toCordovaRunArguments(commandData, platform));
        }, () => ["run"].concat(CordovaHelper.toCordovaCliArguments(commandData, platform)));
>>>>>>> aea79a73
    }

    /**
     * Perform an operation using either the Cordova API, or spwaning a Cordova process.
     * The first argument is a function which is given a Cordova object, and can operate on it as it wishes.
     * The second argument is a function which should return a list of strings to use as arguments to a Cordova process.
     *
     * We use a function for the second argument to delay computation until it is needed: If we are able to use the Cordova
     * in-process then we don't need to bother computing the CLI arguments.
     */
    private static cordovaApiOrProcess<T>(apiFunction: (cordova: Cordova.ICordova) => T | Q.Promise<T>, processArgs: () => string[],
        options: { logLevel?: tacoUtility.InstallLogLevel, isSilent?: boolean, captureOutput?: boolean } = {}): Q.Promise<T | string> {
        return CordovaHelper.tryInvokeCordova<T | string>(apiFunction, () => CordovaWrapper.cli(processArgs(), options.captureOutput), options);
    }
}

export = CordovaWrapper;<|MERGE_RESOLUTION|>--- conflicted
+++ resolved
@@ -33,15 +33,8 @@
 import packageLoader = tacoUtility.TacoPackageLoader;
 
 class CordovaWrapper {
-<<<<<<< HEAD
     private static cordovaCommandName: string = os.platform() === "win32" ? "cordova.cmd" : "cordova";
     private static CORDOVA_CHECK_REQS_MIN_VERSION: string = "5.1.1";
-    private static CORDOVA_NPM_PACKAGE_NAME: string = "cordova";
-=======
-    private static CordovaCommandName: string = os.platform() === "win32" ? "cordova.cmd" : "cordova";
-    private static CordovaRequirementsMinVersion: string = "5.1.1";
-    
->>>>>>> aea79a73
 
     public static cli(args: string[], captureOutput: boolean = false): Q.Promise<string> {
         var deferred = Q.defer<string>();
@@ -92,24 +85,9 @@
     }
 
     public static build(commandData: commands.ICommandData, platform: string = null): Q.Promise<any> {
-<<<<<<< HEAD
-        return projectHelper.getProjectInfo().then(function (projectInfo: projectHelper.IProjectInfo): Q.Promise<any> {
-            if (projectInfo.cordovaCliVersion) {
-                return packageLoader.lazyRequire(CordovaWrapper.CORDOVA_NPM_PACKAGE_NAME, CordovaWrapper.CORDOVA_NPM_PACKAGE_NAME + "@" + projectInfo.cordovaCliVersion, tacoUtility.InstallLogLevel.taco)
-                    .then(function (cordova: typeof Cordova): Q.Promise<any> {
-                        return CordovaWrapper.catchUncaughtCordovaErrors<any>(function (): Q.Promise<any> {
-                            return cordova.raw.build(cordovaHelper.toCordovaBuildArguments(commandData, platform));
-                        });
-                });
-            } else {
-                return CordovaWrapper.cli(["build"].concat(cordovaHelper.toCordovaCliArguments(commandData, platform)));
-            }
-        });
-=======
         return CordovaWrapper.cordovaApiOrProcess((cordova: Cordova.ICordova) => {
             return cordova.raw.build(CordovaHelper.toCordovaBuildArguments(commandData, platform));
         }, () => ["build"].concat(CordovaHelper.toCordovaCliArguments(commandData, platform)));
->>>>>>> aea79a73
     }
 
     /**
@@ -121,32 +99,6 @@
      *
      * @return {Q.Promise<any>} An empty promise
      */
-<<<<<<< HEAD
-    public static invokePlatformPluginCommand(command: string, cordovaCliVersion: string, platformCmdParameters: Cordova.ICordovaCommandParameters, data: commands.ICommandData = null, isSilent: boolean = false): Q.Promise<any> {
-        if (cordovaCliVersion) {
-            var cordova: typeof Cordova;
-            return packageLoader.lazyRequire(CordovaWrapper.CORDOVA_NPM_PACKAGE_NAME, CordovaWrapper.CORDOVA_NPM_PACKAGE_NAME + "@" + cordovaCliVersion)
-                .then(function (cdv: typeof Cordova): Q.Promise<any> {
-                return CordovaWrapper.catchUncaughtCordovaErrors<any>(function (): Q.Promise<any> {
-                    cordova = cdv;
-                    // Hook the event listeners. This will help us get the logs that cordova emits during platform/plugin operations
-                    CordovaWrapper.changeCordovaEventSubscription(cordova, !isSilent /* Subscribe only if we are not in silent mode */);
-                    if (command === "platform") {
-                        return cordova.raw.platform(platformCmdParameters.subCommand, platformCmdParameters.targets, platformCmdParameters.downloadOptions);
-                    } else if (command === "plugin") {
-                        return cordova.raw.plugin(platformCmdParameters.subCommand, platformCmdParameters.targets, platformCmdParameters.downloadOptions);
-                    } else {
-                        return Q.reject(errorHelper.get(TacoErrorCodes.CordovaCmdNotFound));
-                    }
-                });
-            }).then(function (): Q.Promise<any> {
-                // Unhook the event listeners after we are done
-                // (Cordova has an upper limit for the number of active event listeners - we do not want to exceed the max) 
-                CordovaWrapper.changeCordovaEventSubscription(cordova, false /* Unscubscribe */);
-                return Q({});
-            });
-        } else {
-=======
     public static invokePlatformPluginCommand(command: string, platformCmdParameters: Cordova.ICordovaCommandParameters, data: commands.ICommandData = null, isSilent: boolean = false): Q.Promise<any> {
         return CordovaWrapper.cordovaApiOrProcess((cordova: Cordova.ICordova) => {
                 if (command === "platform") {
@@ -157,31 +109,15 @@
                     return Q.reject(errorHelper.get(TacoErrorCodes.CordovaCmdNotFound));
                 }
         }, () => {
->>>>>>> aea79a73
             assert(data);
-            return [command].concat(CordovaHelper.toCordovaCliArguments(data))
+            return [command].concat(CordovaHelper.toCordovaCliArguments(data));
         }, { logLevel: tacoUtility.InstallLogLevel.warn, isSilent: isSilent }); // Subscribe to event listeners only if we are not in silent mode
     }
 
     public static emulate(commandData: commands.ICommandData, platform: string = null): Q.Promise<any> {
-<<<<<<< HEAD
-        return projectHelper.getProjectInfo().then(function (projectInfo: projectHelper.IProjectInfo): Q.Promise<any> {
-            if (projectInfo.cordovaCliVersion) {
-                return packageLoader.lazyRequire(CordovaWrapper.CORDOVA_NPM_PACKAGE_NAME, CordovaWrapper.CORDOVA_NPM_PACKAGE_NAME + "@" + projectInfo.cordovaCliVersion, tacoUtility.InstallLogLevel.taco)
-                    .then(function (cordova: typeof Cordova): Q.Promise<any> {
-                        return CordovaWrapper.catchUncaughtCordovaErrors<any>(function (): Q.Promise<any> {
-                            return cordova.raw.emulate(cordovaHelper.toCordovaRunArguments(commandData, platform));
-                        });
-                    });
-            } else {
-                return CordovaWrapper.cli(["emulate"].concat(cordovaHelper.toCordovaCliArguments(commandData, platform)));
-            }
-        });
-=======
         return CordovaWrapper.cordovaApiOrProcess((cordova: Cordova.ICordova) => {
             return cordova.raw.emulate(CordovaHelper.toCordovaRunArguments(commandData, platform));
         }, () => ["emulate"].concat(CordovaHelper.toCordovaCliArguments(commandData, platform)));
->>>>>>> aea79a73
     }
 
     public static requirements(platforms: string[]): Q.Promise<any> {
@@ -195,33 +131,11 @@
                 return Q.resolve({});
             })
             .then(function (): Q.Promise<any> {
-<<<<<<< HEAD
-                // Execute the requirements command
-                if (projectInfo.cordovaCliVersion) {
-                    // If we are in a taco project, use the raw api
-                    return packageLoader.lazyRequire(CordovaWrapper.CORDOVA_NPM_PACKAGE_NAME, CordovaWrapper.CORDOVA_NPM_PACKAGE_NAME + "@" + projectInfo.cordovaCliVersion, tacoUtility.InstallLogLevel.silent)
-                        .then(function (cordova: Cordova.ICordova510): Q.Promise<any> {
-                            return CordovaWrapper.catchUncaughtCordovaErrors<any>(function (): Q.Promise<any> {
-                                return cordova.raw.requirements(platforms);
-                            });
-                        });
-                }
-
-                // Fallback to the global Cordova via the command line
-                var args: string[] = ["requirements"];
-
-                if (platforms) {
-                    args = args.concat(platforms);
-                }
-
-                return CordovaWrapper.cli(args, true);
-=======
                 return CordovaWrapper.cordovaApiOrProcess((cordova: Cordova.ICordova510) => {
                         return cordova.raw.requirements(platforms);
                 }, () => {
                     return ["requirements"].concat(platforms || []);
                 }, { logLevel: tacoUtility.InstallLogLevel.silent, captureOutput: true });
->>>>>>> aea79a73
             });
     }
 
@@ -234,21 +148,10 @@
      * @return {Q.Promise<any>} An empty promise
      */
     public static create(cordovaCliVersion: string, cordovaParameters: Cordova.ICordovaCreateParameters): Q.Promise<any> {
-<<<<<<< HEAD
-        return packageLoader.lazyRequire(CordovaWrapper.CORDOVA_NPM_PACKAGE_NAME, CordovaWrapper.CORDOVA_NPM_PACKAGE_NAME + "@" + cordovaCliVersion, tacoUtility.InstallLogLevel.taco)
-            .then(function (cordova: typeof Cordova): Q.Promise<any> {
-                cordovaHelper.prepareCordovaConfig(cordovaParameters);
-
-                return CordovaWrapper.catchUncaughtCordovaErrors<any>(function (): Q.Promise<any> {
-                    return cordova.raw.create(cordovaParameters.projectPath, cordovaParameters.appId, cordovaParameters.appName, cordovaParameters.cordovaConfig);
-                });
-            });
-=======
         CordovaHelper.prepareCordovaConfig(cordovaParameters);
         return CordovaHelper.wrapCordovaInvocation<any>(cordovaCliVersion, (cordova: Cordova.ICordova) => {
             return cordova.raw.create(cordovaParameters.projectPath, cordovaParameters.appId, cordovaParameters.appName, cordovaParameters.cordovaConfig);
         }, tacoUtility.InstallLogLevel.taco);
->>>>>>> aea79a73
     }
 
     public static getGlobalCordovaVersion(): Q.Promise<string> {
@@ -268,36 +171,9 @@
     }
 
     public static run(commandData: commands.ICommandData, platform: string = null): Q.Promise<any> {
-<<<<<<< HEAD
-        return projectHelper.getProjectInfo().then(function (projectInfo: projectHelper.IProjectInfo): Q.Promise<any> {
-            if (projectInfo.cordovaCliVersion) {
-                return packageLoader.lazyRequire(CordovaWrapper.CORDOVA_NPM_PACKAGE_NAME, CordovaWrapper.CORDOVA_NPM_PACKAGE_NAME + "@" + projectInfo.cordovaCliVersion, tacoUtility.InstallLogLevel.taco)
-                    .then(function (cordova: typeof Cordova): Q.Promise<any> {
-                        return CordovaWrapper.catchUncaughtCordovaErrors<any>(function (): Q.Promise<any> {
-                            return cordova.raw.run(cordovaHelper.toCordovaRunArguments(commandData, platform));
-                        });
-                });
-            } else {
-                return CordovaWrapper.cli(["run"].concat(cordovaHelper.toCordovaCliArguments(commandData, platform)));
-            }
-        });
-    }
-
-    private static changeCordovaEventSubscription(cordova: typeof Cordova, subscribe: boolean): void {
-        if (subscribe) {
-            cordova.on("results", console.info);
-            cordova.on("warn", console.warn);
-            cordova.on("error", console.error);
-        } else {
-            cordova.off("results", console.info);
-            cordova.off("warn", console.warn);
-            cordova.off("error", console.error);
-        }
-=======
         return CordovaWrapper.cordovaApiOrProcess((cordova: Cordova.ICordova) => {
             return cordova.raw.run(CordovaHelper.toCordovaRunArguments(commandData, platform));
         }, () => ["run"].concat(CordovaHelper.toCordovaCliArguments(commandData, platform)));
->>>>>>> aea79a73
     }
 
     /**
