--- conflicted
+++ resolved
@@ -29,20 +29,14 @@
 
 import commands = tacoUtility.Commands;
 import packageLoader = tacoUtility.TacoPackageLoader;
-import tacoProjectHelper = projectHelper.TacoProjectHelper;
 
 class CordovaWrapper {
     private static CordovaCommandName: string = os.platform() === "win32" ? "cordova.cmd" : "cordova";
     private static CordovaNpmPackageName: string = "cordova";
     private static CordovaRequirementsMinVersion: string = "5.1.0";
 
-<<<<<<< HEAD
-    public static cli(args: string[], captureOutput: boolean = false): Q.Promise<any> {
-        var deferred = Q.defer();
-=======
     public static cli(args: string[], captureOutput: boolean = false): Q.Promise<string> {
         var deferred = Q.defer<string>();
->>>>>>> fd783098
         var output: string = "";
         var errorOutput: string = "";
         var options: child_process.IExecOptions = captureOutput ? { stdio: "pipe" } : { stdio: "inherit" };
@@ -82,11 +76,7 @@
                 if (captureOutput && output) {
                     deferred.resolve(output);
                 } else {
-<<<<<<< HEAD
-                    deferred.resolve({});
-=======
                     deferred.resolve("");
->>>>>>> fd783098
                 }
             }
         });
@@ -123,7 +113,7 @@
         // Try to see if we are in a taco project
         var projectInfo: projectHelper.IProjectInfo;
 
-        return tacoProjectHelper.getProjectInfo()
+        return projectHelper.getProjectInfo()
             .then(function (pi: projectHelper.IProjectInfo): Q.Promise<any> {
                 projectInfo = pi;
 
