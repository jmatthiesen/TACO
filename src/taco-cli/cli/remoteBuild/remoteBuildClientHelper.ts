﻿/**
﻿ *******************************************************
﻿ *                                                     *
﻿ *   Copyright (C) Microsoft. All rights reserved.     *
﻿ *                                                     *
﻿ *******************************************************
﻿ */

/// <reference path="../../../typings/node.d.ts" />
/// <reference path="../../../typings/request.d.ts" />
/// <reference path="../../../typings/fstream.d.ts" />
/// <reference path="../../../typings/tar.d.ts" />
/// <reference path="../../../typings/tacoUtils.d.ts" />
/// <reference path="../../../typings/adm-zip.d.ts" />
"use strict";

import AdmZip = require ("adm-zip");
import fs = require ("fs");
import fstream = require ("fstream");
import https = require ("https");
import path = require ("path");
import Q = require ("q");
import querystring = require ("querystring");
import request = require ("request");
import stream = require ("stream");
import tar = require ("tar");
import util = require ("util");
import zlib = require ("zlib");

import BuildSettings = require ("./buildSettings");
import buildTelemetryHelper = require ("../utils/buildTelemetryHelper");
import ConnectionSecurityHelper = require ("./connectionSecurityHelper");
import resources = require ("../../resources/resourceManager");
import Settings = require ("../utils/settings");
import TacoErrorCodes = require ("../tacoErrorCodes");
import errorHelper = require ("../tacoErrorHelper");
import tacoUtils = require ("taco-utils");

import BuildInfo = tacoUtils.BuildInfo;
import CountStream = tacoUtils.CountStream;
import LogLevel = tacoUtils.LogLevel;
import GlobalConfig = tacoUtils.TacoGlobalConfig;
import NewlineNormalizerStream = tacoUtils.NewlineNormalizerStream;
import UtilHelper = tacoUtils.UtilHelper;

import ICommandTelemetryProperties = tacoUtils.ICommandTelemetryProperties;

var telemetryProperty = tacoUtils.TelemetryHelper.telemetryProperty;

class RemoteBuildClientHelper {
    public static PingInterval: number = 5000;

    /**
     * Submit a build to a remote build server, poll for completion, print the build log when the build completes, and if building for a device then download the end result
     */
    public static build(settings: BuildSettings, telemetryProperties: ICommandTelemetryProperties): Q.Promise<BuildInfo> {
        var outputBuildDir: string = settings.platformConfigurationBldDir;
        var buildInfoFilePath = settings.buildInfoFilePath;

        if (!RemoteBuildClientHelper.isValidBuildServerUrl(settings.buildServerUrl)) {
            throw errorHelper.get(TacoErrorCodes.InvalidRemoteBuildUrl, settings.buildServerUrl);
        }

        var changeTimeFile = path.join(settings.platformConfigurationBldDir, "lastChangeTime.json");
        var lastChangeTime: { [file: string]: number } = {};

        var promise: Q.Promise<any> = RemoteBuildClientHelper.checkForBuildOnServer(settings, buildInfoFilePath)
            .then(function (buildInfo: BuildInfo): void {
                settings.incrementalBuild = buildInfo ? buildInfo.buildNumber : null;

                console.info(resources.getString("IncrementalBuild", !!settings.incrementalBuild));
                if (!settings.incrementalBuild) {
                    try {
                        fs.unlinkSync(changeTimeFile);
                    } catch (e) {
                        // File didn't exist, or other error we can't do much about
                    }
                }

                var platformJsonFile = path.join(settings.projectSourceDir, "plugins", util.format("remote_%s.json", settings.platform));
                if (fs.existsSync(platformJsonFile)) {
                    fs.unlinkSync(platformJsonFile);
                }
            })
            .then(() => RemoteBuildClientHelper.appAsTgzStream(settings, lastChangeTime, changeTimeFile, telemetryProperties))
            .then(function (tgz: zlib.Gzip): Q.Promise<string> {
                return RemoteBuildClientHelper.submitBuildRequestToServer(settings, tgz);
            })
            .then(function (buildingUrl: string): Q.Promise<BuildInfo> {
                return RemoteBuildClientHelper.pollForBuildComplete(settings, buildingUrl, RemoteBuildClientHelper.PingInterval, 0);
            })
            .then(function (result: BuildInfo): Q.Promise<BuildInfo> {
                if (result.buildNumber) {
                    console.info(resources.getString("RemoteBuildSuccessful"));
                    return RemoteBuildClientHelper.logBuildOutput(result, settings);
                }
            }, function (err: any): Q.Promise<BuildInfo> {
                if (err.buildInfo) {
                    // If we successfully submitted a build but the remote build server reports an error about the build, then grab the
                    // build log from the remote machine before propagating the reported failure
                    return RemoteBuildClientHelper.logBuildOutput(err.buildInfo, settings)
                        .then(function (buildInfo: BuildInfo): Q.Promise<BuildInfo> {
                            throw errorHelper.wrap(TacoErrorCodes.RemoteBuildUnsuccessful, err);
                        });
                }

                throw errorHelper.wrap(TacoErrorCodes.RemoteBuildUnsuccessful, err);
            })
            .then(function (buildInfo: BuildInfo): Q.Promise<BuildInfo> {
                return RemoteBuildClientHelper.downloadRemotePluginFile(buildInfo, settings, path.join(settings.projectSourceDir, "plugins"));
            })
            .then(function (buildInfo: BuildInfo): BuildInfo {
                UtilHelper.createDirectoryIfNecessary(outputBuildDir);
                fs.writeFileSync(buildInfoFilePath, JSON.stringify(buildInfo));
                fs.writeFileSync(changeTimeFile, JSON.stringify(lastChangeTime));

                return buildInfo;
            });

        // If build is for a device we will download the build as a zip with the build output in it
        if (RemoteBuildClientHelper.isDeviceBuild(settings)) {
            promise = promise
                .then(function (buildInfo: BuildInfo): Q.Promise<BuildInfo> {
                    return RemoteBuildClientHelper.downloadBuild(buildInfo, settings, outputBuildDir)
                        .then(function (zipFile: string): Q.Promise<{}> {
                            return RemoteBuildClientHelper.unzipBuildFiles(zipFile, outputBuildDir);
                        }).then(function (): BuildInfo {
                            return buildInfo;
                        });
                });
        }

        return promise;
    }

    public static run(buildInfo: BuildInfo, serverSettings: Settings.IRemoteConnectionInfo): Q.Promise<BuildInfo> {
        var buildUrlBase = Settings.getRemoteServerUrl(serverSettings) + "/build/" + buildInfo.buildNumber;
        var httpSettings = { language: buildInfo.buildLang, agent: ConnectionSecurityHelper.getAgent(serverSettings) };

        return RemoteBuildClientHelper.httpOptions(buildUrlBase + "/deploy", httpSettings).then(RemoteBuildClientHelper.promiseForHttpGet)
            .then(function (): Q.Promise<{ response: any; body: string }> {
                return RemoteBuildClientHelper.httpOptions(buildUrlBase + "/run", httpSettings).then(RemoteBuildClientHelper.promiseForHttpGet);
            }).then(function (responseAndBody: { response: any; body: string }): BuildInfo {
                return BuildInfo.createNewBuildInfoFromDataObject(JSON.parse(responseAndBody.body));
            });
    }

    public static emulate(buildInfo: BuildInfo, serverSettings: Settings.IRemoteConnectionInfo, target: string): Q.Promise<BuildInfo> {
        var buildUrlBase = Settings.getRemoteServerUrl(serverSettings) + "/build/" + buildInfo.buildNumber;
        var httpSettings = { language: buildInfo.buildLang, agent: ConnectionSecurityHelper.getAgent(serverSettings) };
        return RemoteBuildClientHelper.httpOptions(buildUrlBase + "/emulate?" + querystring.stringify({ target: target }), httpSettings).then(RemoteBuildClientHelper.promiseForHttpGet)
            .then(function (responseAndBody: { response: any; body: string }): BuildInfo {
                return BuildInfo.createNewBuildInfoFromDataObject(JSON.parse(responseAndBody.body));
            });
    }

    public static debug(buildInfo: BuildInfo, serverSettings: Settings.IRemoteConnectionInfo): Q.Promise<BuildInfo> {
        var buildUrlBase = Settings.getRemoteServerUrl(serverSettings) + "/build/" + buildInfo.buildNumber;
        var httpSettings = { language: buildInfo.buildLang, agent: ConnectionSecurityHelper.getAgent(serverSettings) };
        return RemoteBuildClientHelper.httpOptions(buildUrlBase + "/debug", httpSettings).then(RemoteBuildClientHelper.promiseForHttpGet).then(function (responseAndBody: { response: any; body: string }): BuildInfo {
            return BuildInfo.createNewBuildInfoFromDataObject(JSON.parse(responseAndBody.body));
        });
    }

    /**
     * Try to find whether the server has a previous build of this project
     */
    public static checkForBuildOnServer(settings: BuildSettings, buildInfoFilePath: string): Q.Promise<BuildInfo> {
        var deferred = Q.defer<BuildInfo>();

        // If we don't have a buildInfo.json file then we cannot query the server.
        if (!fs.existsSync(buildInfoFilePath)) {
            deferred.resolve(null);
            return deferred.promise;
        }

        var buildInfo: BuildInfo;
        try {
            var fileContents: string = fs.readFileSync(buildInfoFilePath).toString();
            buildInfo = JSON.parse(fileContents);
        } catch (e) {
            deferred.resolve(null);
            return deferred.promise;
        }

        var buildNumber: number = buildInfo.buildNumber;

        var serverUrl = settings.buildServerUrl;
        var buildUrl = serverUrl + "/build/" + buildNumber;

        // If we do have a buildInfo.json, check whether the server still has that build number around
        return RemoteBuildClientHelper.httpOptions(buildUrl, settings).then(function (requestOptions: request.Options): Q.Promise<BuildInfo> {
            request.get((requestOptions), function (error: any, response: { statusCode: number }, body: string): void {
                if (error) {
                    deferred.reject(RemoteBuildClientHelper.errorFromRemoteBuildServer(serverUrl, error, TacoErrorCodes.RemoteBuildError));
                } else if (response.statusCode === 200) {
                    deferred.resolve(buildInfo);
                } else {
                    // Build was bad: remove outdated buildInfo file
                    try {
                        fs.unlinkSync(buildInfoFilePath);
                    } catch (e) {
                        // Ignore errors: not critical that we can remove the file
                    }

                    deferred.resolve(null);
                }
            });
            return deferred.promise;
        });
    }

    private static isValidBuildServerUrl(serverUrl: string): boolean {
        return (serverUrl.indexOf("http://") === 0 || serverUrl.indexOf("https://") === 0);
    }

    private static httpOptions(url: string, settings: { language: string; agent: Q.Promise<https.Agent> }): Q.Promise<request.Options> {
        return settings.agent.then(function (agent: https.Agent): request.Options {
            return {
                url: url,
                headers: { "Accept-Language": settings.language },
                agent: agent
            };
        }).finally(function (): Q.Promise<any> {
            // Add a slight delay to work around node race condition to do with certificates.
            // See https://github.com/nodejs/io.js/issues/712 for more discussion
            return Q.delay(1);
        });
    }

    /**
     * Convert errors from error codes to localizable strings
     */
    private static errorFromRemoteBuildServer(serverUrl: string, requestError: any, fallbackErrorCode: TacoErrorCodes): Error {
        if (requestError.toString().indexOf("CERT_") !== -1) {
            return errorHelper.get(TacoErrorCodes.InvalidRemoteBuildClientCert);
        } else if (serverUrl.indexOf("https://") === 0 && requestError.code === "ECONNRESET") {
            return errorHelper.get(TacoErrorCodes.RemoteBuildSslConnectionReset, serverUrl);
        } else if (serverUrl.indexOf("http://") === 0 && requestError.code === "ECONNRESET") {
            return errorHelper.get(TacoErrorCodes.RemoteBuildNonSslConnectionReset, serverUrl);
        } else if (requestError.code === "ENOTFOUND") {
            // Host unreachable regardless of whether http or https
            return errorHelper.get(TacoErrorCodes.RemoteBuildHostNotFound, serverUrl);
        } else if (requestError.code === "ECONNREFUSED") {
            // Host reachable but connection not established (e.g. Server not running)
            return errorHelper.get(TacoErrorCodes.RemoteBuildNoConnection, serverUrl);
        }

        return errorHelper.wrap(fallbackErrorCode, <Error>requestError, serverUrl);
    }

    /**
     * Create a gzipped tarball of the cordova project ready to submit to the server.
     */
    private static appAsTgzStream(settings: BuildSettings, lastChangeTime: { [file: string]: number }, changeTimeFile: string,
        telemetryProperties: ICommandTelemetryProperties): Q.Promise<NodeJS.ReadableStream> {
        var platform = settings.platform;
        var projectSourceDir = settings.projectSourceDir;
        var changeListFile = path.join(projectSourceDir, "changeList.json");
        var newChangeTime: { [file: string]: number } = {};
        var isIncremental = false;
        try {
            var json: { [file: string]: number } = JSON.parse(<any>fs.readFileSync(changeTimeFile));
            Object.keys(json).forEach(function (file: string): void {
                lastChangeTime[file] = json[file];
            });
            isIncremental = true;
        } catch (e) {
            // File is missing or malformed: no incremental build
        }

        telemetryProperties["remoteBuild." + platform + ".wasIncremental"] = telemetryProperty(isIncremental, /*isPii*/ false);

        var upToDateFiles: string[] = [];

        var filterForChanges = function (reader: fstream.Reader, props: any): boolean {
            var shouldInclude = RemoteBuildClientHelper.filterForRemote(settings, reader, lastChangeTime);
            var appRelPath = path.relative(settings.projectSourceDir, reader.path);
            if (shouldInclude) {
                var newmtime = reader.props.mtime.getTime();
                if (reader.props.type === "Directory" || !lastChangeTime[appRelPath] || lastChangeTime[appRelPath] !== newmtime) {
                    // If this is a directory, or a new file, or a file that has changed since we last looked, then include it
                    newChangeTime[appRelPath] = newmtime;
                    return true;
                }
            }

            // Either we did not want to include the file, or it has not changed
            if (appRelPath in lastChangeTime) {
                // It is a file that has not changed. Remember that, and do not include it.
                upToDateFiles.push(appRelPath);
            }

            return false;
        };

        var property = telemetryProperty(0, /*isPii*/ false);
        telemetryProperties["remoteBuild." + platform + ".filesChangedCount"] = property;
        var filterForTar = (reader: fstream.Reader, props: any) => {
            var appRelPath = path.relative(settings.projectSourceDir, reader.path);
            var wasModifiedRecently = appRelPath === "changeList.json" || appRelPath in newChangeTime;
            if (wasModifiedRecently && reader.props.type !== "Directory") {
                property.value++; // We found another file that was modified
            }

            return wasModifiedRecently;
        };

        var deferred = Q.defer();

        var firstPassReader = new fstream.Reader({ path: projectSourceDir, type: "Directory", filter: filterForChanges });
        firstPassReader.on("close", function (): void {
            // We have now determined which files are new and which files are old. Construct changeList.json
            var previousFiles = Object.keys(lastChangeTime);

            var changeList: { deletedFiles: string[] } = {
                deletedFiles: previousFiles.filter(function (file: string): boolean {
                    return !(file in newChangeTime) && upToDateFiles.indexOf(file) === -1;
                })
            };            
            // Save the changeList.json file
            fs.writeFileSync(changeListFile, JSON.stringify(changeList));

            // Save the new modification times
            changeList.deletedFiles.forEach(function (file: string): void {
                // Stop tracking deleted files
                delete lastChangeTime[file];
            });
            Object.keys(newChangeTime).forEach(function (file: string): void {
                // Update the modification time of changed and new files
                lastChangeTime[file] = newChangeTime[file];
            });

            deferred.resolve({});
        });
        firstPassReader.on("error", function (err: Error): void {
            deferred.reject(errorHelper.wrap(TacoErrorCodes.ErrorPatchCreation, err));
        });

        return deferred.promise.then(() => {
            var projectSourceDirReader = new fstream.Reader({ path: projectSourceDir, type: "Directory", filter: filterForTar });
            var tarProducingStream = CountStream.count(projectSourceDirReader.pipe(tar.Pack()),
                (sz: number) => telemetryProperties["remotebuild." + platform + ".projectSizeInBytes"] = telemetryProperty(sz, /*isPii*/ false));
            var tgzProducingStream = CountStream.count(tarProducingStream.pipe(zlib.createGzip()),
                (sz: number) => telemetryProperties["remotebuild." + platform + ".gzipedProjectSizeInBytes"] = telemetryProperty(sz, /*isPii*/ false));
            return tgzProducingStream;
        });
    }

    /**
     * Determine which files should be included in the tarball which is sent to the server.
     * We want to include all changed user data, and exclude all irrelevant metadata or data for different platforms
     */
    private static filterForRemote(settings: BuildSettings, reader: fstream.Reader, lastChangeTime: { [file: string]: number }): boolean {
        var appRelPath = path.relative(settings.projectSourceDir, reader.path);

        var exclusions = [
            "remote", // the /remote folder is for local tracking of remote builds, no need to send it to the remote server
            "platforms" // The /platforms folder is for locally installed platforms, and thus irrelevant to remote builds
        ];

        if (exclusions.indexOf(appRelPath) !== -1) {
            return false;
        }

        // We want to exclude /merges/<x> if x is not the current platform
        // Similarly for the others here
        var otherPlatformExclusions = [
            "merges",
            path.join("res", "screens"),
            path.join("res", "icons"),
            path.join("res", "cert"),
            path.join("res", "native")
        ];

        var shouldBeExcluded = function (exclusion: string): boolean {
            // If we are looking at <exclusion>\<basename> and basename is not the platform, then it should be excluded
            var checkFullPath = path.join(exclusion, reader.basename);
            return reader.basename !== settings.platform && !!appRelPath.match(new RegExp("^" + checkFullPath + "$"));
        };

        if (appRelPath && otherPlatformExclusions.some(shouldBeExcluded)) {
            return false;
        }

        if (settings.incrementalBuild && appRelPath) {
            var stat = fs.statSync(reader.path);
            if (stat.isDirectory()) {
                // Consider all directories, since their contents may be modified
                return true;
            }

            if (appRelPath === "changeList.json") {
                // Always include changeList.json
                return true;
            }

            if (appRelPath in lastChangeTime && lastChangeTime[appRelPath] === stat.mtime.getTime()) {
                // If we know when the file was last modified, and it hasn't been changed since then, we must have sent this file to the server already.
                return false;
            }
        }

        return true;
    }

    /*
     * Submit a new build request to the remote server, including the project to be compiled as a tarball attached to the POST
     */
    private static submitBuildRequestToServer(settings: BuildSettings, appAsTgzStream: zlib.Gzip): Q.Promise<string> {
        var serverUrl: string = settings.buildServerUrl;
        var vcordova: string = settings.cordovaVersion;
        var cfg: string = settings.configuration ? settings.configuration.toLowerCase() : "release";
        var cliVersion: string = require("../../package.json").version;

        var deferred = Q.defer<string>();
        var params: { [idx: string]: string } = {
            command: "build",
            vcordova: vcordova,
            vcli: cliVersion,
            cfg: cfg,
            platform: settings.platform
        };
        
        var buildOptions: string[] = [];
        
        if (RemoteBuildClientHelper.isDeviceBuild(settings)) {
            buildOptions.push("--device");
        }

        var buildOptions: string[] = [];

        if (RemoteBuildClientHelper.isDeviceBuild(settings)) {
            buildOptions.push("--device");
        }

        if (settings.options) {
            buildOptions.concat(settings.options);
        }
<<<<<<< HEAD
        
=======

>>>>>>> 8ce0648e
        if (buildOptions.length > 0) {
            params["options"] = buildOptions.join(" ");
        }

        if (settings.incrementalBuild) {
            params["buildNumber"] = settings.incrementalBuild.toString();
        }

        var buildUrl = serverUrl + "/build/tasks?" + querystring.stringify(params);
        console.info(resources.getString("SubmittingRemoteBuild", buildUrl));

        appAsTgzStream.on("error", function (error: any): void {
            deferred.reject(errorHelper.wrap(TacoErrorCodes.ErrorUploadingRemoteBuild, error, serverUrl));
        });
        return RemoteBuildClientHelper.httpOptions(buildUrl, settings).then(function (requestOptions: request.Options): Q.Promise<string> {
            appAsTgzStream.pipe(request.post(requestOptions, function (error: any, response: any, body: any): void {
                if (error) {
                    deferred.reject(RemoteBuildClientHelper.errorFromRemoteBuildServer(serverUrl, error, TacoErrorCodes.ErrorUploadingRemoteBuild));
                } else if (response.statusCode === 400) {
                    // Build server sends back http 400 for invalid submissions with response like this. We will fail the build with a formatted message.
                    // {"status": "Invalid build submission", "errors": ["The requested cordova version 3.5.0-0.2.4 is not supported by this build manager. Installed cordova version is 3.4.1-0.1.0"]}
                    var errorsJson: { status: string; errors: string[] } = JSON.parse(body);
                    deferred.reject(errorHelper.get(TacoErrorCodes.InvalidBuildSubmission400, errorsJson.status, errorsJson.errors.toString()));
                } else if (response.statusCode === 202) {
                    // Expect http 202 for a valid submission which is "Accepted" with a content-location to the Url to check for build status
                    if (GlobalConfig.logLevel === LogLevel.Diagnostic) {
                        console.info(resources.getString("NewRemoteBuildInfo", body));
                    }

                    deferred.resolve(response.headers["content-location"]);
                } else {
                    deferred.reject(errorHelper.get(TacoErrorCodes.ErrorDuringRemoteBuildSubmission, body));
                }
            }));

            return deferred.promise;
        });
    }

    private static isDeviceBuild(settings: BuildSettings): boolean {
        return settings.buildTarget && (settings.buildTarget.toLowerCase() === "device");
    }

    /*
     * Status progression: uploaded -> extracted -> building -> [complete|invalid|error] -> downloaded [if a device targeted build]
     */
    private static pollForBuildComplete(settings: BuildSettings, buildingUrl: string, interval: number, attempts: number, logOffset?: number): Q.Promise<BuildInfo> {
        var thisAttempt = attempts + 1;
        console.info(resources.getString("CheckingRemoteBuildStatus", (new Date()).toLocaleTimeString(), buildingUrl, thisAttempt));

        return RemoteBuildClientHelper.httpOptions(buildingUrl, settings).then(RemoteBuildClientHelper.promiseForHttpGet)
            .then(function (responseAndBody: { response: any; body: string }): Q.Promise<BuildInfo> {
            if (responseAndBody.response.statusCode !== 200) {
                throw errorHelper.get(TacoErrorCodes.RemoteBuildStatusPollFailed, responseAndBody.response.statusCode, responseAndBody.body);
            }

            var buildInfo = BuildInfo.createNewBuildInfoFromDataObject(JSON.parse(responseAndBody.body));
            console.info(buildInfo.status + " - " + buildInfo.message);
            buildInfo["logOffset"] = logOffset || 0;
            if (buildInfo.status === BuildInfo.COMPLETE) {
                return Q(buildInfo);
            } else if (buildInfo.status === BuildInfo.INVALID) {
                throw errorHelper.get(TacoErrorCodes.InvalidRemoteBuild, buildInfo.message);
            } else if (buildInfo.status === BuildInfo.ERROR) {
                var err: any = errorHelper.get(TacoErrorCodes.RemoteBuildError, buildInfo.message);
                err.buildInfo = buildInfo;
                throw err;
            }

            return RemoteBuildClientHelper.logBuildOutput(buildInfo, settings).then(function (buildInfo: BuildInfo): Q.Promise<BuildInfo> {
                return Q.delay(interval).then(function (): Q.Promise<BuildInfo> {
                    return RemoteBuildClientHelper.pollForBuildComplete(settings, buildingUrl, interval, thisAttempt, buildInfo["logOffset"]);
                });
            });
        });
    }

    /*
     * Download the finished log of a build, regardless of whether it succeeded or failed
     */
    private static logBuildOutput(buildInfo: BuildInfo, settings: BuildSettings): Q.Promise<BuildInfo> {
        var serverUrl = settings.buildServerUrl;
        var deferred = Q.defer<BuildInfo>();
        var offset: number = buildInfo["logOffset"] || 0;
        var logFlags = offset > 0 ? "r+" : "w";
        var buildNumber = buildInfo.buildNumber;
        var downloadUrl = util.format("%s/build/tasks/%d/log?offset=%d", serverUrl, buildNumber, offset);
        return RemoteBuildClientHelper.httpOptions(downloadUrl, settings).then(request).then(function (req: request.Request): Q.Promise<BuildInfo> {
            var logPath = path.join(settings.platformConfigurationBldDir, "build.log");
            UtilHelper.createDirectoryIfNecessary(settings.platformConfigurationBldDir);
            var endOfFile = 0;
            if (offset > 0 && fs.existsSync(logPath)) {
                var logFileStat = fs.statSync(logPath);
                endOfFile = logFileStat.size;
            }

            var logStream = fs.createWriteStream(logPath, { start: endOfFile, flags: logFlags });
            var countStream = new CountStream();
            var newlineNormalizerStream = new NewlineNormalizerStream();
            logStream.on("finish", function (): void {
                console.info(resources.getString("BuildLogWrittenTo", logPath));
            });
            req.on("end", function (): void {
                buildInfo["logOffset"] = offset + countStream.count;
                deferred.resolve(buildInfo);
            }).pipe(countStream).pipe(newlineNormalizerStream).pipe(logStream);
            return deferred.promise;
        });
    }

    /*
     * Download the <platform>.json file that tracks the installed plugins on the remote machine.
     * This file is used by vs-mda/vs-tac, but it is also good for checking what plugins are actually installed remotely.
     */
    private static downloadRemotePluginFile(buildInfo: BuildInfo, settings: BuildSettings, toDir: string): Q.Promise<BuildInfo> {
        var serverUrl = settings.buildServerUrl;
        var deferred = Q.defer<BuildInfo>();
        var buildNumber = buildInfo.buildNumber;
        var downloadUrl = util.format("%s/files/%d/cordovaApp/plugins/%s.json", serverUrl, buildNumber, settings.platform);
        UtilHelper.createDirectoryIfNecessary(toDir);
        var remotePluginStream = fs.createWriteStream(path.join(toDir, util.format("remote_%s.json", settings.platform)));
        remotePluginStream.on("finish", function (): void {
            deferred.resolve(buildInfo);
        });
        return RemoteBuildClientHelper.httpOptions(downloadUrl, settings).then(request).invoke("pipe", remotePluginStream).then(function (): Q.Promise<BuildInfo> {
            return deferred.promise;
        });
    }

    /*
     * Download a completed build from the remote server as a zip
     */
    private static downloadBuild(buildInfo: BuildInfo, settings: BuildSettings, toDir: string): Q.Promise<string> {
        var serverUrl = settings.buildServerUrl;
        UtilHelper.createDirectoryIfNecessary(toDir);
        var deferred = Q.defer<string>();

        var buildNumber = buildInfo.buildNumber;
        var downloadUrl = serverUrl + "/build/" + buildNumber + "/download";

        console.info(resources.getString("DownloadingRemoteBuild", downloadUrl, toDir));
        var zipFile = path.join(toDir, buildNumber + ".zip");
        var outZip = fs.createWriteStream(zipFile);
        outZip.on("error", function (error: any): void {
            deferred.reject(errorHelper.wrap(TacoErrorCodes.ErrorDownloadingRemoteBuild, error, toDir));
        });
        outZip.on("finish", function (): void {
            console.info(resources.getString("DownloadedRemoteBuild", toDir));
            deferred.resolve(zipFile);
        });
        return RemoteBuildClientHelper.httpOptions(downloadUrl, settings).then(request).invoke("pipe", outZip).then(function (): Q.Promise<string> {
            return deferred.promise;
        });
    }

    /*
     * Unzip the downloaded build
     */
    private static unzipBuildFiles(zipFile: string, toDir: string): Q.Promise<{}> {
        console.info(resources.getString("ExtractingRemoteBuild", toDir));
        UtilHelper.createDirectoryIfNecessary(toDir);
        var deferred = Q.defer();

        try {
            var zip = new AdmZip(zipFile);
            zip.extractAllTo(toDir, true);
            console.info(resources.getString("DoneExtractingRemoteBuild", toDir));
            fs.unlink(zipFile, function (err: NodeJS.ErrnoException): void {
                if (err) {
                    console.info(resources.getString("FailedToDeleteRemoteZip", zipFile));
                }

                deferred.resolve({});
            });
        } catch (error) {
            deferred.reject(errorHelper.wrap(TacoErrorCodes.ErrorDownloadingRemoteBuild, error, toDir));
        }

        return deferred.promise;
    }

    /*
     * perform a HTTP GET request and return a promise which is resolved with the response or rejected with an error
     */
    private static promiseForHttpGet(urlOptions: request.Options): Q.Promise<{ response: any; body: string }> {
        var deferred = Q.defer<{ response: any; body: string }>();
        request.get(urlOptions, function (error: any, response: any, body: any): void {
            if (error) {
                deferred.reject(errorHelper.wrap(TacoErrorCodes.ErrorHttpGet, error, urlOptions.url));
            } else {
                if (response.statusCode !== 200 && response.statusCode !== 202) {
                    // see if the response is JSON with a message
                    try {
                        var bodyJson = JSON.parse(response.body);
                        if (bodyJson.message) {
                            deferred.reject(errorHelper.get(TacoErrorCodes.HttpGetFailed, response.statusCode, bodyJson.message));
                            return;
                        }
                    } catch (e) {
                        // Ignore; the response was not valid JSON
                    }

                    deferred.reject(errorHelper.get(TacoErrorCodes.HttpGetFailed, response.statusCode, response.body));
                }

                deferred.resolve({ response: response, body: body });
            }
        });
        return deferred.promise;
    }
}

export = RemoteBuildClientHelper;<|MERGE_RESOLUTION|>--- conflicted
+++ resolved
@@ -421,27 +421,17 @@
             cfg: cfg,
             platform: settings.platform
         };
-        
+
         var buildOptions: string[] = [];
-        
+
         if (RemoteBuildClientHelper.isDeviceBuild(settings)) {
             buildOptions.push("--device");
         }
 
-        var buildOptions: string[] = [];
-
-        if (RemoteBuildClientHelper.isDeviceBuild(settings)) {
-            buildOptions.push("--device");
-        }
-
         if (settings.options) {
             buildOptions.concat(settings.options);
         }
-<<<<<<< HEAD
-        
-=======
-
->>>>>>> 8ce0648e
+
         if (buildOptions.length > 0) {
             params["options"] = buildOptions.join(" ");
         }
