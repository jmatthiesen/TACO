--- conflicted
+++ resolved
@@ -247,23 +247,6 @@
             throw errorHelper.get(TacoErrorCodes.ErrorIncompatibleOptions, "--debug", "--release");
         }
 
-<<<<<<< HEAD
-	if (parsedOptions.options["livereload"] && parsedOptions.options["remote"]) {
-            throw errorHelper.get(TacoErrorCodes.ErrorIncompatibleOptions, "--livereload", "--remote");
-        }
-
-	if (parsedOptions.options["devicesync"] && parsedOptions.options["remote"]) {
-            throw errorHelper.get(TacoErrorCodes.ErrorIncompatibleOptions, "--devicesync", "--remote");
-        }
-
-	if (parsedOptions.options["devicesync"] && parsedOptions.options["livereload"]) {
-            throw errorHelper.get(TacoErrorCodes.ErrorIncompatibleOptions, "--devicesync", "--livereload");
-        }
-
-	// ToDO: Raise errors for the following cases:
-	// --debuginfo? nobuild? debug? release?
-
-=======
         if (parsedOptions.options["livereload"] && parsedOptions.options["remote"]) {
             throw errorHelper.get(TacoErrorCodes.ErrorIncompatibleOptions, "--livereload", "--remote");
         }
@@ -276,7 +259,6 @@
             throw errorHelper.get(TacoErrorCodes.ErrorIncompatibleOptions, "--devicesync", "--livereload");
         }
 
->>>>>>> 4d7e0442
         return parsedOptions;
     }
 }
