--- conflicted
+++ resolved
@@ -2,26 +2,25 @@
 /// <reference path="../../typings/tacoKits.d.ts" />
 /// <reference path="../../typings/node.d.ts" />
 /// <reference path="../../typings/nopt.d.ts" />
+
 "use strict";
 
 import fs = require ("fs");
 import nopt = require ("nopt");
 import path = require ("path");
 import Q = require ("q");
-import cordovaWrapper = require ("./utils/cordovaWrapper");
+
+import cordovaWrapper = require("./utils/cordovaWrapper");
 import projectHelper = require ("./utils/project-helper");
-import templateManager = require ("./utils/templateManager");
+import resources = require("../resources/ResourceManager");
 import tacoKits = require ("taco-kits");
 import tacoUtility = require ("taco-utils");
+import templateManager = require("./utils/templateManager");
+
 import commands = tacoUtility.Commands;
-<<<<<<< HEAD
-import resources = require("../resources/ResourceManager");
-=======
-import kitHelper = tacoKits.KitHelper;
->>>>>>> 36127032
 import logger = tacoUtility.Logger;
 import level = logger.Level;
-import resources = tacoUtility.ResourcesManager;
+import kitHelper = tacoKits.KitHelper;
 import utils = tacoUtility.UtilHelper;
 
 /* 
