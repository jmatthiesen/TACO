﻿/**
﻿ *******************************************************
﻿ *                                                     *
﻿ *   Copyright (C) Microsoft. All rights reserved.     *
﻿ *                                                     *
﻿ *******************************************************
﻿ */

/// <reference path="../../typings/tacoUtils.d.ts" />
/// <reference path="../../typings/tacoKits.d.ts" />
/// <reference path="../../typings/node.d.ts" />
/// <reference path="../../typings/nopt.d.ts" />

"use strict";

import fs = require ("fs");
import nopt = require ("nopt");
import path = require ("path");
import Q = require ("q");

import cordovaHelper = require ("./utils/cordovaHelper");
import cordovaWrapper = require ("./utils/cordovaWrapper");
import projectHelper = require ("./utils/project-helper");
import resources = require ("../resources/resourceManager");
import tacoKits = require ("taco-kits");
import TacoErrorCodes = require ("./tacoErrorCodes");
import errorHelper = require ("./tacoErrorHelper");
import tacoUtility = require ("taco-utils");
import templateManager = require ("./utils/templateManager");

import commands = tacoUtility.Commands;
import kitHelper = tacoKits.KitHelper;
import logger = tacoUtility.Logger;
import level = logger.Level;
import utils = tacoUtility.UtilHelper;

/* 
 * Wrapper interface for create command parameters
 */
interface ICreateParameters {
    cordovaParameters: cordovaHelper.ICordovaCreateParameters;
    data: commands.ICommandData;
}

/*
 * Create
 *
 * Handles "taco create"
 */
class Create implements commands.IDocumentedCommand {
    private static KnownOptions: Nopt.FlagTypeMap = {
        kit: String,
        template: String,
        cli: String,
        list: Boolean,
        "copy-from": String,
        "link-to": String
    };
    private static ShortHands: Nopt.ShortFlags = {
        src: "--copy-from"
    };
    private static DefaultAppId: string = "io.cordova.hellocordova";
    private static DefaultAppName: string = "HelloTaco";

    private commandParameters: ICreateParameters;
    
    public info: commands.ICommandInfo;

    public run(data: commands.ICommandData): Q.Promise<any> {
        try {
            this.parseArguments(data);
            this.verifyArguments();
        } catch (err) {
            return Q.reject(err);
        }

        if (this.commandParameters.data.options["list"]) {
            return this.listTemplates();
        } else {
            var self = this;
            var templateDisplayName: string;

            return this.createProject()
                .then(function (templateUsed: string): Q.Promise<any> {
                    templateDisplayName = templateUsed;

                    var kitProject = self.isKitProject();
                    var valueToSerialize: string = kitProject ? self.commandParameters.data.options["kit"] : self.commandParameters.data.options["cli"];

                    return projectHelper.createTacoJsonFile(self.commandParameters.cordovaParameters.projectPath, kitProject, valueToSerialize);
                })
                .then(function (): Q.Promise<any> {
                    self.finalize(templateDisplayName);

                    return Q.resolve({});
                });
        }
    }

    /**
     * specific handling for whether this command can handle the args given, otherwise falls through to Cordova CLI
     */
    public canHandleArgs(data: commands.ICommandData): boolean {
        return true;
    }

    private isKitProject(): boolean {
        return !this.commandParameters.data.options["cli"];
    }

    private parseArguments(args: commands.ICommandData): void {
        var commandData: commands.ICommandData = tacoUtility.ArgsHelper.parseArguments(Create.KnownOptions, {}, args.original, 0);
        var cordovaParams: cordovaHelper.ICordovaCreateParameters = {
            projectPath: commandData.remain[0],
            appId: commandData.remain[1] ? commandData.remain[1] : Create.DefaultAppId,
            appName: commandData.remain[2] ? commandData.remain[2] : Create.DefaultAppName,
            cordovaConfig: commandData.remain[3],
            copyFrom: commandData.options["copy-from"],
            linkTo: commandData.options["link-to"]
        };

        this.commandParameters = {
            cordovaParameters: cordovaParams,
            data: commandData
        };
    }

    /**
     * Verify that the right combination of options is passed
     */
    private verifyArguments(): void {
        // Parameter exclusivity validation and other verifications
        if (this.commandParameters.data.options["template"] && (this.commandParameters.data.options["copy-from"] || this.commandParameters.data.options["link-to"])) {
            throw errorHelper.get(TacoErrorCodes.CommandCreateNotTemplateIfCustomWww);
        }

        if (this.commandParameters.data.options["cli"] && this.commandParameters.data.options["kit"]) {
            throw errorHelper.get(TacoErrorCodes.CommandCreateNotBothCliAndKit);
        }

        if (this.commandParameters.data.options["cli"] && this.commandParameters.data.options["template"]) {
            throw errorHelper.get(TacoErrorCodes.CommandCreateNotBothTemplateAndCli);
        }
    }

    /**
     * List available templates for the specified kit, or for the default kit if no kit is specified
     */
    private listTemplates(): Q.Promise<any> {
        var kit = this.commandParameters.data.options["kit"];
        var templates: templateManager = new templateManager(kitHelper);

        return templates.getTemplatesForKit(kit)
            .then(function (list: templateManager.ITemplateList): void {
                var kitToPrint: string = kit || list.kitId;

<<<<<<< HEAD
                logger.logLine(resources.getString("command.create.list.base", kitToPrint));
=======
            logger.logLine(resources.getString("CommandCreateListBase", kitToPrint));
            logger.log("\n");

            for (var i: number = 0; i < list.templates.length; i++) {
                logger.log(list.templates[i].id, level.NormalBold);
                logger.log(": " + list.templates[i].name);
>>>>>>> 66297635
                logger.log("\n");

                for (var i: number = 0; i < list.templates.length; i++) {
                    logger.log(list.templates[i].id, level.NormalBold);
                    logger.log(": " + list.templates[i].name);
                    logger.log("\n");
                }
            });
    }

    /**
     * Creates the Kit or CLI project
     */
    private createProject(): Q.Promise<string> {
        var self = this;
        var cordovaCli: string = this.commandParameters.data.options["cli"];
        var mustUseTemplate: boolean = this.isKitProject() && !this.commandParameters.cordovaParameters.copyFrom && !this.commandParameters.cordovaParameters.linkTo;
        var kitId: string = this.commandParameters.data.options["kit"];
        var templateId: string = this.commandParameters.data.options["template"];

        logger.log("\n", logger.Level.Normal);

        // Create the project 
        if (!this.isKitProject()) {
            return this.printStatusMessage()
                .then(function (): Q.Promise<any> {
                    // Use the CLI version specified as an argument to create the project "command.create.status.cliProject
                    return cordovaWrapper.create(cordovaCli, self.commandParameters.cordovaParameters);
                });
        } else {
            return kitHelper.getValidCordovaCli(kitId).then(function (cordovaCliToUse: string): void {
<<<<<<< HEAD
                    cordovaCli = cordovaCliToUse;
                })
                .then(function (): Q.Promise<any> {
                    return self.printStatusMessage();
                })
                .then(function (): Q.Promise<any> {
                    if (kitId) {
                        return kitHelper.getKitInfo(kitId);
                    } else {
                        return Q.resolve(null);
                    }      
                })
                .then(function (kitInfo: TacoKits.IKitInfo): Q.Promise<string> {
                    if (kitInfo && kitHelper.isKitDeprecated(kitInfo)) {
                        // Warn the user
                        logger.log("\n");
                        logger.logLine(resources.getString("command.create.warning.deprecatedKit", kitId), logger.Level.Warn);
                        logger.log("\n");
                        logger.logLine(resources.getString("command.create.warning.deprecatedKitSuggestion"), logger.Level.Warn);
                    }
=======
                cordovaCli = cordovaCliToUse;
            })
            .then(function (): Q.Promise<any> {
                return self.printStatusMessage();
            })
            .then(function (): Q.Promise<any> {
                if (kitId) {
                    return kitHelper.getKitInfo(kitId);
                } else {
                    return Q.resolve(null);
                }      
            })
            .then(function (kitInfo: TacoKits.IKitInfo): Q.Promise<string> {
                if (kitInfo && kitHelper.isKitDeprecated(kitInfo)) {
                    // Warn the user
                    logger.log("\n");
                    logger.logLine(resources.getString("CommandCreateWarningDeprecatedKit", kitId), logger.Level.Warn);
                    logger.log("\n");
                    logger.logLine(resources.getString("CommandCreateWarningDeprecatedKitSuggestion"), logger.Level.Warn);
                }
>>>>>>> 66297635

                    if (mustUseTemplate) {
                        var templates: templateManager = new templateManager(kitHelper);

                        return templates.createKitProjectWithTemplate(kitId, templateId, cordovaCli, self.commandParameters.cordovaParameters)
                            .then(function (templateDisplayName: string): Q.Promise<string> {
                                return Q.resolve(templateDisplayName);
                            });
                    } else {
                        return cordovaWrapper.create(cordovaCli, self.commandParameters.cordovaParameters);
                    }
                });
        }
    }

    /**
     * Prints the project creation status message
     */
    private printStatusMessage(): Q.Promise<any> {
        var deferred: Q.Deferred<any> = Q.defer<any>();

        logger.log(resources.getString("CommandCreateStatusProjectName"), logger.Level.Normal);
        logger.log(this.commandParameters.cordovaParameters.appName, logger.Level.NormalBold);
        logger.log(resources.getString("CommandCreateStatusProjectId"), logger.Level.Normal);
        logger.log(this.commandParameters.cordovaParameters.appId, logger.Level.NormalBold);

        if (this.commandParameters.cordovaParameters.projectPath) {
            logger.log(resources.getString("CommandCreateStatusProjectPath"), logger.Level.Normal);
            logger.log(this.commandParameters.cordovaParameters.projectPath, logger.Level.NormalBold);
        }
        
        if (!this.isKitProject()) {
            logger.log(resources.getString("CommandCreateStatusCordovaCliUsed"), logger.Level.Normal);
            logger.log(this.commandParameters.data.options["cli"], logger.Level.NormalBold);
            logger.log(resources.getString("CommandCreateStatusNoKitUsed"), logger.Level.Normal);
            logger.logLine("...", logger.Level.Normal);
            logger.log("\n");
        } else {
            var self = this;

            return kitHelper.getDefaultKit()
                .then(function (defaultKitId: string): void {
                    var kitId: string = self.commandParameters.data.options["kit"];

                    if (!kitId) {
                        kitId = defaultKitId;
                    }

                    logger.log(resources.getString("CommandCreateStatusKitIdUsed"), logger.Level.Normal);
                    logger.log(kitId, logger.Level.NormalBold);
                    logger.logLine("...", logger.Level.Normal);
                    logger.log("\n");
                });
        }

        deferred.resolve({});

        return deferred.promise;
    }

    /**
     * Finalizes the creation of project by printing the Success messages with information about the Kit and template used
     */
    private finalize(templateDisplayName: string): void {
        // Report success over multiple loggings for different styles
        logger.log("\n", logger.Level.Normal);
        logger.log(resources.getString("CommandSuccessBase"), logger.Level.Success);

        if (this.isKitProject()) {
            if (templateDisplayName) {
                logger.log(" " + resources.getString("CommandCreateSuccessProjectTemplate", templateDisplayName), logger.Level.Normal);
            } else {
                // If both --copy-from and --link-to are specified, Cordova uses --copy-from and ignores --link-to, so for our message we should use the path provided to --copy-from if the user specified both
                var customWwwPath: string = this.commandParameters.data.options["copy-from"] ? this.commandParameters.data.options["copy-from"] : this.commandParameters.data.options["link-to"];

                logger.log(" " + resources.getString("CommandCreateSuccessProjectCustomWww", customWwwPath), logger.Level.Normal);
            }
        } else {
            logger.log(" " + resources.getString("CommandCreateSuccessProjectCLI", customWwwPath), logger.Level.Normal);
        }

        logger.logLine(" " + resources.getString("CommandCreateSuccessPath", this.commandParameters.cordovaParameters.projectPath), logger.Level.NormalBold);
    }
}

export = Create;<|MERGE_RESOLUTION|>--- conflicted
+++ resolved
@@ -154,16 +154,7 @@
             .then(function (list: templateManager.ITemplateList): void {
                 var kitToPrint: string = kit || list.kitId;
 
-<<<<<<< HEAD
                 logger.logLine(resources.getString("command.create.list.base", kitToPrint));
-=======
-            logger.logLine(resources.getString("CommandCreateListBase", kitToPrint));
-            logger.log("\n");
-
-            for (var i: number = 0; i < list.templates.length; i++) {
-                logger.log(list.templates[i].id, level.NormalBold);
-                logger.log(": " + list.templates[i].name);
->>>>>>> 66297635
                 logger.log("\n");
 
                 for (var i: number = 0; i < list.templates.length; i++) {
@@ -195,7 +186,6 @@
                 });
         } else {
             return kitHelper.getValidCordovaCli(kitId).then(function (cordovaCliToUse: string): void {
-<<<<<<< HEAD
                     cordovaCli = cordovaCliToUse;
                 })
                 .then(function (): Q.Promise<any> {
@@ -212,32 +202,10 @@
                     if (kitInfo && kitHelper.isKitDeprecated(kitInfo)) {
                         // Warn the user
                         logger.log("\n");
-                        logger.logLine(resources.getString("command.create.warning.deprecatedKit", kitId), logger.Level.Warn);
+                        logger.logLine(resources.getString("CommandCreateWarningDeprecatedKit", kitId), logger.Level.Warn);
                         logger.log("\n");
-                        logger.logLine(resources.getString("command.create.warning.deprecatedKitSuggestion"), logger.Level.Warn);
+                        logger.logLine(resources.getString("CommandCreateWarningDeprecatedKitSuggestion"), logger.Level.Warn);
                     }
-=======
-                cordovaCli = cordovaCliToUse;
-            })
-            .then(function (): Q.Promise<any> {
-                return self.printStatusMessage();
-            })
-            .then(function (): Q.Promise<any> {
-                if (kitId) {
-                    return kitHelper.getKitInfo(kitId);
-                } else {
-                    return Q.resolve(null);
-                }      
-            })
-            .then(function (kitInfo: TacoKits.IKitInfo): Q.Promise<string> {
-                if (kitInfo && kitHelper.isKitDeprecated(kitInfo)) {
-                    // Warn the user
-                    logger.log("\n");
-                    logger.logLine(resources.getString("CommandCreateWarningDeprecatedKit", kitId), logger.Level.Warn);
-                    logger.log("\n");
-                    logger.logLine(resources.getString("CommandCreateWarningDeprecatedKitSuggestion"), logger.Level.Warn);
-                }
->>>>>>> 66297635
 
                     if (mustUseTemplate) {
                         var templates: templateManager = new templateManager(kitHelper);
