--- conflicted
+++ resolved
@@ -105,13 +105,8 @@
     }
 
     private parseArguments(args: commands.ICommandData): void {
-<<<<<<< HEAD
-        var commandData: commands.ICommandData = tacoUtility.ArgsHelper.parseArguments(Create.KnownOptions, {}, args.original, 0);
+        var commandData: commands.ICommandData = tacoUtility.ArgsHelper.parseArguments(Create.KnownOptions, Create.ShortHands, args.original, 0);
         var cordovaParams: Cordova.ICordovaCreateParameters = {
-=======
-        var commandData: commands.ICommandData = tacoUtility.ArgsHelper.parseArguments(Create.KnownOptions, Create.ShortHands, args.original, 0);
-        var cordovaParams: cordovaHelper.ICordovaCreateParameters = {
->>>>>>> 86a41fad
             projectPath: commandData.remain[0],
             appId: commandData.remain[1] ? commandData.remain[1] : Create.DefaultAppId,
             appName: commandData.remain[2] ? commandData.remain[2] : Create.DefaultAppName,
