--- conflicted
+++ resolved
@@ -21,6 +21,7 @@
 
 import cordovaHelper = require ("./utils/cordovaHelper");
 import cordovaWrapper = require ("./utils/cordovaWrapper");
+import kit = require ("./kit");
 import kitHelper = require ("./utils/kitHelper");
 import projectHelper = require ("./utils/projectHelper");
 import resources = require ("../resources/resourceManager");
@@ -28,11 +29,7 @@
 import errorHelper = require ("./tacoErrorHelper");
 import tacoUtility = require ("taco-utils");
 import templateManager = require ("./utils/templateManager");
-<<<<<<< HEAD
 import telemetryHelper = tacoUtility.TelemetryHelper;
-=======
-import kit = require ("./kit");
->>>>>>> 67b57af5
 
 import commands = tacoUtility.Commands;
 import logger = tacoUtility.Logger;
@@ -299,6 +296,7 @@
      */
     public getTelemetryProperties(): Q.Promise<ICommandTelemetryProperties> {
         var telemetryProperties: ICommandTelemetryProperties = {};
+        telemetryProperties["cliVersion"] = { value: require("../../package.json").version, isPii: false };
         var self = this;
         return kitHelper.getDefaultKit().then(function (defaultKitId: string): Q.Promise<ICommandTelemetryProperties> {
             if (self.isKitProject()) {
