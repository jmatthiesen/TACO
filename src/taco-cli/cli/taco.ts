﻿/**
﻿ *******************************************************
﻿ *                                                     *
﻿ *   Copyright (C) Microsoft. All rights reserved.     *
﻿ *                                                     *
﻿ *******************************************************
﻿ */

/// <reference path="../../typings/cordovaExtensions.d.ts" />
/// <reference path="../../typings/node.d.ts" />
/// <reference path="../../typings/tacoHelpArgs.d.ts"/>
/// <reference path="../../typings/tacoKits.d.ts" />
/// <reference path="../../typings/tacoUtils.d.ts" />

"use strict";

import os = require ("os");
import path = require ("path");
import Q = require ("q");

import cordovaWrapper = require ("./utils/cordovaWrapper");
import kitHelper = require ("./utils/kitHelper");
import projectHelper = require ("./utils/projectHelper");
import resources = require ("../resources/resourceManager");
import TacoErrorCodes = require ("./tacoErrorCodes");
import errorHelper = require ("./tacoErrorHelper");
import tacoUtility = require ("taco-utils");
import CheckForNewerVersion = require ("./utils/checkForNewerVersion");

import commands = tacoUtility.Commands;
import CommandsFactory = commands.CommandFactory;
import logger = tacoUtility.Logger;
import LogLevel = tacoUtility.LogLevel;
import TacoError = tacoUtility.TacoError;
import TacoGlobalConfig = tacoUtility.TacoGlobalConfig;
import telemetry = tacoUtility.Telemetry;
import telemetryHelper = tacoUtility.TelemetryHelper;
import ICommandTelemetryProperties = tacoUtility.ICommandTelemetryProperties;
import UtilHelper = tacoUtility.UtilHelper;

interface IParsedArgs {
    args: string[];
    command: commands.TacoCommandBase;
    commandName: string;
}

/**
 * Taco
 *
 * Main Taco class
 */
class Taco { 
    /**
     * Runs taco with command line args
     */
    public static run(): void {
        telemetry.init(require("../package.json").name, require("../package.json").version);
        TacoGlobalConfig.lang = "en"; // Disable localization for now so we don't get partially localized content.

        // We check if there is a new taco-cli version available, and if so, we print a message before exiting the application
        new CheckForNewerVersion().showOnExitAndIgnoreFailures();
        
        var parsedArgs: IParsedArgs = Taco.parseArgs(process.argv.slice(2));
        var commandProperties: ICommandTelemetryProperties = {};
        
        Taco.runWithParsedArgs(parsedArgs)
        .then(function (telemetryProperties: ICommandTelemetryProperties): Q.Promise<any> {
            if (parsedArgs.command) {
                commandProperties = telemetryProperties;
            }

            return Q.resolve({});
        }).done(function (): void {
            // Send command success telemetry
            telemetryHelper.sendCommandSuccessTelemetry(parsedArgs.commandName, commandProperties, parsedArgs.args);
        }, function (reason: any): any {
            // Pretty print errors
            if (reason) {
                if (reason.isTacoError) {
                    logger.logError((<tacoUtility.TacoError>reason).toString());
<<<<<<< HEAD
                } else if (reason.message) {
                    logger.logError(errorHelper.wrap(TacoErrorCodes.CommandError, reason).toString());
                }

                // Send command failure telemetry
                projectHelper.getCurrentProjectTelemetryProperties().then(function (telemetryProperties: ICommandTelemetryProperties): void {
                    telemetryHelper.sendCommandFailureTelemetry(parsedArgs.commandName, telemetryProperties, reason, parsedArgs.args);
                });
=======
                } else {
                    var toPrint: string = reason.toString();

                    // If we have a loglevel of diagnostic, and there is a stack, replace the error message with the stack (the stack contains the error message already)
                    if (TacoGlobalConfig.logLevel === LogLevel.Diagnostic && reason.stack) {
                        toPrint = reason.stack;
                    }

                    logger.logError(toPrint);
                } 
>>>>>>> 6c0e9849
            }
            
            process.exit(1);
        });
    }

    /**
     * runs taco with parsed args ensuring proper initialization
     */
    public static runWithParsedArgs(parsedArgs: IParsedArgs): Q.Promise<ICommandTelemetryProperties> {
        return Q({})
            .then(function (): Q.Promise<any> {
                projectHelper.cdToProjectRoot();

                // if no command found that can handle these args, route args directly to Cordova
                if (parsedArgs.command) {
                    var commandData: tacoUtility.Commands.ICommandData = { options: {}, original: parsedArgs.args, remain: parsedArgs.args };
                    return parsedArgs.command.run(commandData).then(function (telemetryProperties: ICommandTelemetryProperties): Q.Promise<any> {
                        return Q.resolve(telemetryProperties);
                    });
                } else {
                    logger.logWarning(resources.getString("TacoCommandPassthrough"));
                    
                    var routeToCordovaEvent = new telemetry.TelemetryEvent(telemetry.appName + "/routedcommand");
                    telemetryHelper.addTelemetryEventProperty(routeToCordovaEvent, "argument", parsedArgs.args, true);
                    return cordovaWrapper.cli(parsedArgs.args).then(function (output: any): any {
                        routeToCordovaEvent.properties["success"] = "true";
                        telemetry.send(routeToCordovaEvent);
                        return Q(output);
                    }, function (reason: any): any {
                        routeToCordovaEvent.properties["success"] = "false";
                        telemetry.send(routeToCordovaEvent);
                        return Q.reject(reason);
                    });
                }
        });
    }

    /**
     * runs taco with raw args ensuring proper initialization
     */
    public static runWithArgs(args: string[]): Q.Promise<any> {
        return Taco.runWithParsedArgs(Taco.parseArgs(args));
    }

    private static parseArgs(args: string[]): IParsedArgs {
        var commandName: string = null;
        var commandArgs: string[] = null;

        // if version flag found, mark input as version and continue
        if (UtilHelper.tryParseVersionArgs(args)) {
            commandName = "version";
            commandArgs = [];
        } else {
            var helpArgs: ITacoHelpArgs = UtilHelper.tryParseHelpArgs(args);
            if (helpArgs) {
                commandName = "help";
                commandArgs = helpArgs.helpTopic ? [helpArgs.helpTopic] : [];
            } else {
                commandName = args[0] || "help";
                commandArgs = args.slice(1);
            }
        }

        // Set the loglevel global setting
        UtilHelper.initializeLogLevel(args);

        var commandsFactory: CommandsFactory = new CommandsFactory(path.join(__dirname, "./commands.json"));
        var command: commands.TacoCommandBase = commandsFactory.getTask(commandName, commandArgs, __dirname);

        return <IParsedArgs>{ command: command, args: command ? commandArgs : args, commandName: commandName || command.name };
    }
}

export = Taco;<|MERGE_RESOLUTION|>--- conflicted
+++ resolved
@@ -78,16 +78,6 @@
             if (reason) {
                 if (reason.isTacoError) {
                     logger.logError((<tacoUtility.TacoError>reason).toString());
-<<<<<<< HEAD
-                } else if (reason.message) {
-                    logger.logError(errorHelper.wrap(TacoErrorCodes.CommandError, reason).toString());
-                }
-
-                // Send command failure telemetry
-                projectHelper.getCurrentProjectTelemetryProperties().then(function (telemetryProperties: ICommandTelemetryProperties): void {
-                    telemetryHelper.sendCommandFailureTelemetry(parsedArgs.commandName, telemetryProperties, reason, parsedArgs.args);
-                });
-=======
                 } else {
                     var toPrint: string = reason.toString();
 
@@ -97,8 +87,12 @@
                     }
 
                     logger.logError(toPrint);
-                } 
->>>>>>> 6c0e9849
+
+                    // Send command failure telemetry
+                    projectHelper.getCurrentProjectTelemetryProperties().then(function (telemetryProperties: ICommandTelemetryProperties): void {
+                        telemetryHelper.sendCommandFailureTelemetry(parsedArgs.commandName, telemetryProperties, reason, parsedArgs.args);
+                    });
+                }
             }
             
             process.exit(1);
