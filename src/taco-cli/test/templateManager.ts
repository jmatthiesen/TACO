﻿/**
﻿ * ******************************************************
﻿ *                                                       *
﻿ *   Copyright (C) Microsoft. All rights reserved.       *
﻿ *                                                       *
﻿ *******************************************************
﻿ */
/// <reference path="../../typings/should.d.ts"/>
/// <reference path="../../typings/mocha.d.ts"/>
/// <reference path="../../typings/rimraf.d.ts"/>
/// <reference path="../../typings/archiver.d.ts"/>
/// <reference path="../../typings/wrench.d.ts"/>
/// <reference path="../../typings/tacoUtils.d.ts"/>
/// <reference path="../../typings/tacoKits.d.ts"/>

"use strict";

<<<<<<< HEAD
// Note not import: We don't want to refer to should_module, but we need the require to occur since it modifies the prototype of Object.

import archiver = require("archiver");
import fs = require("fs");
import mocha = require("mocha");
import os = require("os");
import path = require ("path");
import rimraf = require("rimraf");
var should_module = require("should");
import wrench = require("wrench");
import zlib = require("zlib");

import resources = require("../resources/resourceManager");
import tacoKits = require("taco-kits");
import tacoUtils = require("taco-utils");
import templates = require ("../cli/utils/templateManager");

import kitHelper = tacoKits.KitHelper;
=======
import archiver = require ("archiver");
import fs = require ("fs");
import mocha = require ("mocha");
import os = require ("os");
import path = require ("path");
import rimraf = require ("rimraf");
import wrench = require ("wrench");
import zlib = require ("zlib");
import templates = require ("../cli/utils/templateManager");
import tacoKits = require ("taco-kits");
import tacoUtils = require ("taco-utils");
import kitHelper = tacoKits.KitHelper;
import resources = tacoUtils.ResourcesManager;
>>>>>>> 36127032
import utils = tacoUtils.UtilHelper;

interface IKitHelper {
    getTemplateOverrideInfo: (kitId: string, templateId: string) => Q.Promise<TacoKits.ITemplateInfo>;
}

describe("TemplateManager", function (): void {
    // Template info
    var testTemplateId: string = "testTemplate";
    var testKitId: string = "testKit";
    var testDisplayName: string = "Blank template for the Default kit";

    // Project info
    var testAppId: string = "testId";
    var testAppName: string = "testAppName";

    // Important paths
    var runFolder: string = path.resolve(os.tmpdir(), "taco_cli_templates_test_run");
    var tacoHome: string = path.join(runFolder, "taco_home");
    var templateCache: string = path.join(tacoHome, "templates");
    var cachedTestTemplate: string = path.join(templateCache, testKitId, testTemplateId);
    var testTemplateKitSrc: string = path.resolve(__dirname, "resources", "templates", testKitId);
    var testTemplateSrc: string = path.join(testTemplateKitSrc, testTemplateId);
    var testTemplateArchiveFolder: string = path.join(runFolder, "template-archives", testKitId);
    var testTemplateArchive: string = path.join(testTemplateArchiveFolder, testTemplateId + ".zip");

    // ITemplateInfo object
    var templateInfo: TacoKits.ITemplateInfo = {
        name: testDisplayName,
        url: testTemplateArchive       
    };

    // Mock for the KitHelper
    var mockKitHelper: IKitHelper = {
        getTemplateOverrideInfo: function (kitId: string, templateId: string): Q.Promise<TacoKits.ITemplateInfo> {
            // As this test suite is strictly testing the TemplateManager, we ignore the provided kitId and templateId parameters; we are only interested in
            // testing what the templateManager does with the returned ITemplateInfo, so we return a hard-coded one
            return Q.resolve(templateInfo);
        }
    };

    before(function (done: MochaDone): void {
        // Set ResourcesManager to test mode
        process.domain.UnitTest = true;

        // Set the temporary template cache location in TemplateManager for our tests
        templates.TemplateCachePath = templateCache;

        // Mock the KitHelper in TemplateManager
        templates.Kits = mockKitHelper;
        
        // Delete existing run folder if necessary
        rimraf(runFolder, function (err: Error): void {
            if (err) {
                done(err);
            } else {
                // Create the run folder for our tests
                wrench.mkdirSyncRecursive(runFolder, 511); // 511 decimal is 0777 octal

                // Prepare the test template (archive it)
                wrench.mkdirSyncRecursive(testTemplateArchiveFolder, 511); // 511 decimal is 0777 octal

                var archive: any = archiver("zip");
                var outputStream: NodeJS.WritableStream = fs.createWriteStream(testTemplateArchive);

                archive.on("error", function (err: Error): void {
                    done(err);
                });

                outputStream.on("close", function (): void {
                    done();
                });

                archive.pipe(outputStream);
                archive.directory(testTemplateSrc, testTemplateId).finalize();
            }
        });
    });

    after(function (done: MochaDone): void {
        process.domain.UnitTest = false;
        // Delete run folder
        rimraf(runFolder, done);

        // Reset TemplateManager
        templates.TemplateCachePath = null;
        templates.Kits = null;
    });

    describe("findTemplatePath()", function (): void {
        afterEach(function (done: MochaDone): void {
            // Clear the template cache
            rimraf(templateCache, done);
        });

        it("should correctly find a template that is already cached", function (done: MochaDone): void {
            // Make sure the template cache is empty
            fs.existsSync(templateCache).should.be.exactly(false, "Test template cache must be initially empty for this test");

            // Manually create a template in the cache, which has the same name as the test template but only contains a single file
            var copySrc: string = path.join(testTemplateSrc, "a.txt");
            var copyDest: string = path.join(cachedTestTemplate, "a.txt");

            wrench.mkdirSyncRecursive(cachedTestTemplate, 511); // 511 decimal is 0777 octal
            utils.copyFile(copySrc, copyDest).then(function (): string {
                // Call findTemplatePath()
                return (<any>templates).findTemplatePath(testTemplateId, testKitId, templateInfo);
            }).then(function (cachedTemplatePath: string): void {
                // Verify the returned path is correct
                cachedTemplatePath.should.equal(cachedTestTemplate);

                // Verify the TemplateManager didn't re-extract the template to the cache: the cached template should only contain the single file we placed there
                // at the start of this test, "a.txt", otherwise it means the TemplateManager re-extracted the template even though it was already cached
                fs.existsSync(path.join(cachedTestTemplate, "folder1")).should.be.exactly(false, "The template archive should not have been re-extracted to the cache");
                done();
            }).catch(function (err: string): void {
                done(new Error(err));
            });
        });

        it("should correctly find and cache a template that is not already cached", function (done: MochaDone): void {
            // Make sure the template cache is empty
            fs.existsSync(templateCache).should.equal(false, "Test template cache must be initially empty for this test");

            // Call findTemplatePath()
            (<any>templates).findTemplatePath(testTemplateId, testKitId, templateInfo).then(function (cachedTemplatePath: string): void {
                // Verify the returned path is correct
                cachedTemplatePath.should.equal(cachedTestTemplate);

                // Verify the TemplateManager correctly extracted the template archive to the cache
                fs.existsSync(path.join(cachedTestTemplate, "a.txt")).should.be.exactly(true, "The template was not correctly cached (missing some files)");
                fs.existsSync(path.join(cachedTestTemplate, "folder1", "b.txt")).should.be.exactly(true, "The template was not correctly cached (missing some files)");
                done();
            }).catch(function (err: string): void {
                done(new Error(err));
            });
        });

        it("should return the appropriate error when templates are not available", function (done: MochaDone): void {
            // Call findTemplatePath() with an ITemplateInfo that contains an archive path pointing to a location that doesn't exist
            var invalidTemplateInfo: TacoKits.ITemplateInfo = {
                name: testDisplayName,
                url: path.join(runFolder, "pathThatDoesntExist")
            };

            (<any>templates).findTemplatePath(testTemplateId, testKitId, invalidTemplateInfo).then(function (cachedTemplatePath: string): void {
                // The promise was resolved, this is an error
                done(new Error("The operation completed successfully when it should have returned an error"));
            }, function (error: string): void {
                error.should.equal("command.create.templatesUnavailable");
                done();
            }).catch(function (err: string): void {
                done(new Error(err));
            });
        });
    });

    describe("performTokenReplacements()", function (): void {
        var replacedLines: string[] = [
            "some text",
            testAppName,
            testAppId,
            "$appID$",
            "$randomToken$$$$",
            "more text",
            "<xml_node xml_attribute=\"" + testAppName + "\">" + testAppId + "</xml_node>"
        ];

        function verifyFileContent(filePath: string): void {
            var lr = new wrench.LineReader(filePath);
            var lineNumber = 0;

            while (lr.hasNextLine()) {
                var currentLine: string = lr.getNextLine().trim();
                var correctLine = replacedLines[lineNumber];

                if (currentLine !== correctLine) {
                    fs.closeSync(lr.fd);
                    throw new Error("Line wasn't correctly replaced");
                }

                lineNumber++;
            }

            fs.closeSync(lr.fd);
        }

        it("should correctly replace all tokens in all files, recursively", function (done: MochaDone): void {
            // Copy template items to a new folder
            var testProjectPath = path.join(runFolder, "testProject");

            wrench.mkdirSyncRecursive(testProjectPath, 511); // 511 decimal is 0777 octal
            utils.copyRecursive(testTemplateSrc, testProjectPath).then(function (): string {
                // Call performTokenReplacement()
                return (<any>templates).performTokenReplacements(testProjectPath, testAppId, testAppName);
            }).then(function (): void {
                // Read both text files in the project and ensure replacements were correctly made
                var fileA: string = path.join(testProjectPath, "a.txt");
                var fileB: string = path.join(testProjectPath, "folder1", "b.txt");

                verifyFileContent(fileA);
                verifyFileContent(fileB);
                done();
            }).catch(function (err: string): void {
                done(new Error(err));
            });
        });
    });
});<|MERGE_RESOLUTION|>--- conflicted
+++ resolved
@@ -15,8 +15,6 @@
 
 "use strict";
 
-<<<<<<< HEAD
-// Note not import: We don't want to refer to should_module, but we need the require to occur since it modifies the prototype of Object.
 
 import archiver = require("archiver");
 import fs = require("fs");
@@ -24,6 +22,7 @@
 import os = require("os");
 import path = require ("path");
 import rimraf = require("rimraf");
+// Note not import: We don't want to refer to should_module, but we need the require to occur since it modifies the prototype of Object.
 var should_module = require("should");
 import wrench = require("wrench");
 import zlib = require("zlib");
@@ -34,21 +33,6 @@
 import templates = require ("../cli/utils/templateManager");
 
 import kitHelper = tacoKits.KitHelper;
-=======
-import archiver = require ("archiver");
-import fs = require ("fs");
-import mocha = require ("mocha");
-import os = require ("os");
-import path = require ("path");
-import rimraf = require ("rimraf");
-import wrench = require ("wrench");
-import zlib = require ("zlib");
-import templates = require ("../cli/utils/templateManager");
-import tacoKits = require ("taco-kits");
-import tacoUtils = require ("taco-utils");
-import kitHelper = tacoKits.KitHelper;
-import resources = tacoUtils.ResourcesManager;
->>>>>>> 36127032
 import utils = tacoUtils.UtilHelper;
 
 interface IKitHelper {
