﻿/**
﻿ *******************************************************
﻿ *                                                     *
﻿ *   Copyright (C) Microsoft. All rights reserved.     *
﻿ *                                                     *
﻿ *******************************************************
﻿ */

"use strict";

/// <reference path="../typings/node.d.ts" />
/// <reference path="../typings/applicationinsights.d.ts" />

import appInsights = require ("applicationinsights");
import crypto = require ("crypto");
import fs = require ("fs");
import logFormathelper = require ("./logFormatHelper");
import loggerUtil = require ("./logger");
import logLevel = require ("./logLevel");
import tacoGlobalConfig = require ("./tacoGlobalConfig");
import os = require ("os");
import path = require ("path");
import readline = require ("readline");
import utilHelper = require ("./utilHelper");
import utilResources = require ("./resources/resourceManager");

import LogFormatHelper = logFormathelper.LogFormatHelper;
import logger = loggerUtil.Logger;
import LogLevel = logLevel.LogLevel;
import TacoGlobalConfig = tacoGlobalConfig.TacoGlobalConfig;
import UtilHelper = utilHelper.UtilHelper;

/**
 * Telemetry module is agnostic to the application using it so functions included here should also conform to that.
 */
module TacoUtility {
    export module Telemetry {
        export var appName: string;
        export var isOptedIn: boolean = false;

        export interface ITelemetryProperties {
            [propertyName: string]: any;
        };

        /**
         * TelemetryEvent represents a basic telemetry data point
         */
        export class TelemetryEvent {
            private static PII_HASH_KEY = "959069c9-9e93-4fa1-bf16-3f8120d7db0c";
            private eventId: string;
            public name: string;
            public properties: ITelemetryProperties;

            constructor(name: string, properties?: ITelemetryProperties) {
                this.name = name;
                this.properties = properties || {};

                this.eventId = TelemetryUtils.generateGuid();
            }

            public setPiiProperty(name: string, value: string): void {                
                var hmac = crypto.createHmac("sha256", new Buffer(TelemetryEvent.PII_HASH_KEY, "utf8"));
                var hashedValue = hmac.update(value).digest("hex");

                this.properties[name] = hashedValue;

                if (Telemetry.isInternal()) {
                    this.properties[name + ".nothashed"] = value;
            }
            }
        };

        /**
         * TelemetryActivity automatically includes timing data, used for scenarios where we want to track performance.
         * Calls to start() and end() are optional, if not called explicitly then the constructor will be the start and send will be the end.
         * This event will include a property called reserved.activity.duration which represents time in milliseconds.
         */
        export class TelemetryActivity extends TelemetryEvent {
            private startTime: number[];
            private endTime: number[];

            constructor(name: string, properties?: ITelemetryProperties) {
                super(name, properties);
                this.start();     
            }

            public start(): void {
                this.startTime = process.hrtime();
            }

            public end(): void {
                if (!this.endTime) {
                    this.endTime = process.hrtime(this.startTime);
                
                    // convert [seconds, nanoseconds] to milliseconds and include as property
                    this.properties["reserved.activity.duration"] = this.endTime[0] * 1000 + this.endTime[1] / 1000000;
                }
            }
        };

        export function init(appName: string, appVersion?: string): void {
            /* No-op for DroidCon release. We do not track TACO usage for the DroidCon release.
               Hence disabling initialization of Application Insights */
            return;

            try {
                Telemetry.appName = appName;
                TelemetryUtils.init(appVersion);
            } catch (err) {
                if (TacoGlobalConfig.logLevel === LogLevel.Diagnostic && err) {
                    logger.logError(err);
                }
            }
        }

<<<<<<< HEAD
        export function send(event: TelemetryEvent): void {
            /* No-op for DroidCon release. We do not track TACO usage for the DroidCon release.
               Hence disabling sending telemetry events */
            return;

            TelemetryUtils.addCommonProperties(event);
=======
        export function send(event: TelemetryEvent, ignoreOptIn: boolean = false): void {
            if (Telemetry.isOptedIn || ignoreOptIn) { 
                TelemetryUtils.addCommonProperties(event);
>>>>>>> 96ac6a12

                try {
                    if (event instanceof TelemetryActivity) {
                        (<TelemetryActivity>event).end();
                    }

                    if (appInsights.client) { // no-op if telemetry is not initialized
                        appInsights.client.trackEvent(event.name, event.properties);
                    }
                } catch (err) {
                    if (TacoGlobalConfig.logLevel === LogLevel.Diagnostic && err) {
                        logger.logError(err);
                    }
                }
            }
        }

        export function isInternal(): boolean {
            return TelemetryUtils.UserType === TelemetryUtils.USERTYPE_INTERNAL;
        }

        export function changeTelemetryOptInSetting(): void {
            var currentOptIn: boolean = TelemetryUtils.getTelemetryOptInSetting();
            var newOptIn: boolean;

            logger.logLine();
            logger.log(utilResources.getString(currentOptIn ? "TelemetryOptInYes" : "TelemetryOptInNo", Telemetry.appName));
            
            var promptStringId = currentOptIn ? "TelemetryCurrentlyOptedInPrompt" : "TelemetryCurrentlyOptedOutPrompt";

            newOptIn = TelemetryUtils.getUserConsentForTelemetry(utilResources.getString(promptStringId, Telemetry.appName));
            
            // Change and save the new setting
            TelemetryUtils.setTelemetryOptInSetting(newOptIn);
            Telemetry.isOptedIn = newOptIn;
        }

        interface ITelemetrySettings {
            [settingKey: string]: any;
            userId?: string;
            machineId?: string;
            optIn?: boolean;
            userType?: string;
        }

        class TelemetryUtils {
            private static SessionId: string;
            private static UserId: string;
            private static MachineId: string;
            private static TelemetrySettings: ITelemetrySettings = null;
            private static TelemetrySettingsFileName = "TelemetrySettings.json";
            private static APPINSIGHTS_INSTRUMENTATIONKEY = "10baf391-c2e3-4651-a726-e9b25d8470fd";
            private static REGISTRY_USERID_KEY = "HKCU\\SOFTWARE\\Microsoft\\SQMClient";
            private static REGISTRY_USERID_VALUE = "UserId";
            private static REGISTRY_MACHINEID_KEY = "HKLM\\SOFTWARE\\Microsoft\\SQMClient";
            private static REGISTRY_MACHINEID_VALUE = "MachineId";
            private static INTERNAL_DOMAIN_SUFFIX = "microsoft.com";
            private static INTERNAL_USER_ENV_VAR = "TACOINTERNAL";
            public static USERTYPE_INTERNAL = "Internal";
            public static USERTYPE_EXTERNAL = "External";
            public static UserType: string;

            private static get telemetrySettingsFile(): string {
                return path.join(UtilHelper.tacoHome, TelemetryUtils.TelemetrySettingsFileName);
            }

            public static init(appVersion: string): void {
                TelemetryUtils.loadSettings();
                
                appInsights.setup(TelemetryUtils.APPINSIGHTS_INSTRUMENTATIONKEY)
                    .setAutoCollectConsole(false)
                    .setAutoCollectRequests(false)
                    .setAutoCollectPerformance(false)
                    .setAutoCollectExceptions(true)
                    .start();
                appInsights.client.config.maxBatchIntervalMs = 100;

                if (appVersion) {
                    var context: Context = appInsights.client.context;
                    context.tags[context.keys.applicationVersion] = appVersion;
                }

                TelemetryUtils.UserId = TelemetryUtils.getUserId();
                TelemetryUtils.MachineId = TelemetryUtils.getMachineId();
                TelemetryUtils.SessionId = TelemetryUtils.generateGuid();
                TelemetryUtils.UserType = TelemetryUtils.getUserType();
                Telemetry.isOptedIn = TelemetryUtils.getOptIn();

                TelemetryUtils.saveSettings();
            }

            public static addCommonProperties(event: any): void {
                if (Telemetry.isOptedIn) {
                    // for the opt out event, don't include tracking properties
                    event.properties["userId"] = TelemetryUtils.UserId;
                    event.properties["machineId"] = TelemetryUtils.MachineId;
                }

                event.properties["sessionId"] = TelemetryUtils.SessionId;
                event.properties["userType"] = TelemetryUtils.UserType;
                event.properties["hostOS"] = os.platform();
                event.properties["hostOSRelease"] = os.release();
            }

            public static generateGuid(): string {
                var hexValues = ["0", "1", "2", "3", "4", "5", "6", "7", "8", "9", "A", "B", "C", "D", "E", "F"];
                // c.f. rfc4122 (UUID version 4 = xxxxxxxx-xxxx-4xxx-yxxx-xxxxxxxxxxxx)
                var oct = "";
                var tmp: number;
                for (var a = 0; a < 4; a++) {
                    tmp = (4294967296 * Math.random()) | 0;
                    oct += hexValues[tmp & 0xF] + hexValues[tmp >> 4 & 0xF] + hexValues[tmp >> 8 & 0xF] + hexValues[tmp >> 12 & 0xF] + hexValues[tmp >> 16 & 0xF] + hexValues[tmp >> 20 & 0xF] + hexValues[tmp >> 24 & 0xF] + hexValues[tmp >> 28 & 0xF];
                }

                // "Set the two most significant bits (bits 6 and 7) of the clock_seq_hi_and_reserved to zero and one, respectively"
                var clockSequenceHi = hexValues[8 + (Math.random() * 4) | 0];
                return oct.substr(0, 8) + "-" + oct.substr(9, 4) + "-4" + oct.substr(13, 3) + "-" + clockSequenceHi + oct.substr(16, 3) + "-" + oct.substr(19, 12);
            }

            public static getTelemetryOptInSetting(): boolean {
                return TelemetryUtils.TelemetrySettings.optIn;
            }

            public static setTelemetryOptInSetting(optIn: boolean): void {
                TelemetryUtils.TelemetrySettings.optIn = optIn;

                if (!optIn) {
                    Telemetry.send(new TelemetryEvent(Telemetry.appName + "/telemetryOptOut"), true);
                }

                TelemetryUtils.saveSettings();
            }

            public static getUserConsentForTelemetry(optinMessage: string = ""): boolean {
                logger.logLine();
                var readlineSync = require("readline-sync");
                return !!readlineSync.keyInYNStrict(LogFormatHelper.toFormattedString(optinMessage));
            }

            private static getOptIn(): boolean {
                var optIn: boolean = TelemetryUtils.TelemetrySettings.optIn;
                if (typeof optIn === "undefined") {
                    logger.logLine();
                    logger.log(utilResources.getString("TelemetryOptInMessage", Telemetry.appName));
                    logger.logLine();
                    optIn = TelemetryUtils.getUserConsentForTelemetry(utilResources.getString("TelemetryOptInNote"));
                    TelemetryUtils.setTelemetryOptInSetting(optIn);
                }

                return optIn;
            }

            private static getUserType(): string {
                var userType: string = TelemetryUtils.TelemetrySettings.userType;

                if (typeof userType === "undefined") {
                    if (process.env[TelemetryUtils.INTERNAL_USER_ENV_VAR]) {
                        userType = TelemetryUtils.USERTYPE_INTERNAL;
                    } else if (os.platform() === "win32") {
                        var domain: string = process.env["USERDNSDOMAIN"];
                        domain = domain ? domain.toLowerCase().substring(domain.length - TelemetryUtils.INTERNAL_DOMAIN_SUFFIX.length) : null;
                        userType = domain === TelemetryUtils.INTERNAL_DOMAIN_SUFFIX ? TelemetryUtils.USERTYPE_INTERNAL : TelemetryUtils.USERTYPE_EXTERNAL;
                    } else {
                        userType = TelemetryUtils.USERTYPE_EXTERNAL;
                    }

                    TelemetryUtils.TelemetrySettings.userType = userType;
                }

                return userType;
            }

            private static getRegistryValue(key: string, value: string): string {
                // TODO: Task 1186340:TACO cli telemetry: Update to use winreg package instead of windows-no-runnable
                var windows = require("windows-no-runnable");
                try {
                    var regKey = windows.registry(key);
                    if (regKey && regKey[value] && regKey[value].value) {
                        return regKey[value].value;
                    }
                } catch (e) {
                    return null;
                }
            }

            /*
             * Load settings data from TACO_HOME/TelemetrySettings.json
             */
            private static loadSettings(): ITelemetrySettings {
                try {
                    TelemetryUtils.TelemetrySettings = JSON.parse(UtilHelper.readFileContentsSync(TelemetryUtils.telemetrySettingsFile));
                } catch (e) {
                    // if file does not exist or fails to parse then assume no settings are saved and start over
                    TelemetryUtils.TelemetrySettings = {};
                }

                return TelemetryUtils.TelemetrySettings;
            }
            
            /*
             * Save settings data in TACO_HOME/TelemetrySettings.json
             */
            private static saveSettings(): void {
                UtilHelper.createDirectoryIfNecessary(UtilHelper.tacoHome);
                fs.writeFileSync(TelemetryUtils.telemetrySettingsFile, JSON.stringify(TelemetryUtils.TelemetrySettings));
            }

            private static getMachineId(): string {
                var machineId: string = TelemetryUtils.TelemetrySettings.machineId;
                if (!machineId) {
                    var macAddress: string = TelemetryUtils.getMacAddress();
                    machineId = crypto.createHash("sha256").update(macAddress, "utf8").digest("hex");
                    TelemetryUtils.TelemetrySettings.machineId = machineId;
                }

                return machineId;
            }

            private static getMacAddress(): string {
                var macAddress: string = "";
                var interfaces = os.networkInterfaces();
                Object.keys(interfaces).some((key: string) => {
                    var mac = interfaces[key][0]["mac"];

                    if (mac && mac !== "00:00:00:00:00:00") {
                        macAddress = mac;
                    }

                    return !!macAddress;
                });
                
                return macAddress;
            }

            private static getUserId(): string {
                var userId: string = TelemetryUtils.TelemetrySettings.userId;
                if (!userId) {
                    if (os.platform() === "win32") {
                        userId = TelemetryUtils.getRegistryValue(TelemetryUtils.REGISTRY_USERID_KEY, TelemetryUtils.REGISTRY_USERID_VALUE);
                    }

                    userId = userId ? userId.replace(/[{}]/g, "") : TelemetryUtils.generateGuid();

                    TelemetryUtils.TelemetrySettings.userId = userId;
                }

                return userId;
            }
        };
    };
}

export = TacoUtility;<|MERGE_RESOLUTION|>--- conflicted
+++ resolved
@@ -99,10 +99,6 @@
         };
 
         export function init(appName: string, appVersion?: string): void {
-            /* No-op for DroidCon release. We do not track TACO usage for the DroidCon release.
-               Hence disabling initialization of Application Insights */
-            return;
-
             try {
                 Telemetry.appName = appName;
                 TelemetryUtils.init(appVersion);
@@ -113,18 +109,9 @@
             }
         }
 
-<<<<<<< HEAD
-        export function send(event: TelemetryEvent): void {
-            /* No-op for DroidCon release. We do not track TACO usage for the DroidCon release.
-               Hence disabling sending telemetry events */
-            return;
-
-            TelemetryUtils.addCommonProperties(event);
-=======
         export function send(event: TelemetryEvent, ignoreOptIn: boolean = false): void {
             if (Telemetry.isOptedIn || ignoreOptIn) { 
                 TelemetryUtils.addCommonProperties(event);
->>>>>>> 96ac6a12
 
                 try {
                     if (event instanceof TelemetryActivity) {
