--- conflicted
+++ resolved
@@ -307,11 +307,6 @@
             if (flags) {
                 args = args.concat(flags);
             }
-
-<<<<<<< HEAD
-            var npmExecutable: string = process.platform === "win32" ? "npm.cmd" : "npm";
-            var npmProcess: child_process.ChildProcess = child_process.spawn(npmExecutable, args, { cwd: cwd, stdio: "inherit" });
-=======
             var npmExecutable = process.platform === "win32" ? "npm.cmd" : "npm";
 
             var stdio: any = logLevel === InstallLogLevel.error // On the default error message level, we don't want to show npm output messages
@@ -319,7 +314,6 @@
                 : "inherit"; // For silent everything is ignored, so it doesn't matter, for everything else we just let npm inherit all our streams
 
             var npmProcess = child_process.spawn(npmExecutable, args, { cwd: cwd, stdio: stdio });
->>>>>>> 923cfdcc
             npmProcess.on("error", function (error: Error): void {
                 deferred.reject(error);
             });
