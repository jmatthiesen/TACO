﻿/**
﻿ *******************************************************
﻿ *                                                     *
﻿ *   Copyright (C) Microsoft. All rights reserved.     *
﻿ *                                                     *
﻿ *******************************************************
﻿ */

/// <reference path="../typings/node.d.ts" />
/// <reference path="../typings/colors.d.ts" />
/// <reference path="../typings/nameDescription.d.ts" />

import assert = require ("assert");
import os = require ("os");
import util = require ("util");

import logFormathelper = require ("./logFormatHelper");
import logger = require ("./logger");

import Logger = logger.Logger;
import LogFormatHelper = logFormathelper.LogFormatHelper;

module TacoUtility {
    export class LoggerHelper {
        private static MaxRight: number = Math.floor(0.9 * (<any>process.stdout)["columns"]) || 80;  // maximum characters we're allowing in each line
        private static MinimumDots: number = 4;
        private static MinRightIndent: number = 25;

        public static DefaultIndent: number = 3;

        /**
         * Helper method to log an array of name/value pairs with proper indentation and a table header
         * @param {INameDescription} The name and description column headers
         * @param {INameDescription[]} array of name/description pairs
         * @param {number} indent1 amount of spaces to be printed before the key, if not specified default value (3) is used
         * @param {number} indent2 position at which value should start, if not specified some calculations are done to get the right indent
         * @param {string} dotsCharacter The character to use to pad between names and descriptions. Defaults to '.'
         */
        public static logNameDescriptionTableWithHeader(header: INameDescription, nameDescriptionPairs: INameDescription[], indent1?: number, indent2?: number, dotsCharacter: string = "."): void {
            // 0 is a valid indent on the left
            if (indent1 !== 0) {
                indent1 = indent1 || LoggerHelper.DefaultIndent;
            }

            if (!indent2) {
                var maxNameLength: number = LoggerHelper.getLongestNameLength([header].concat(nameDescriptionPairs));
                indent2 = LoggerHelper.getDescriptionColumnIndent(maxNameLength, indent1);
            }

            var leftIndent: string = LogFormatHelper.repeat(" ", indent1);
            var dots: string = LogFormatHelper.repeat(dotsCharacter, indent2 - indent1 - header.name.length - 2); // -2, for spaces around "..."
            Logger.log(util.format("%s<title>%s</title> %s <title>%s</title>", leftIndent, header.name, dots, header.description));
            LoggerHelper.logSeparatorLine();
            LoggerHelper.logNameDescriptionTable(nameDescriptionPairs, indent1, indent2, dotsCharacter);
        }

        /**
         * Helper method to log an array of name/value pairs with proper indentation
         * @param {INameDescription[]} array of name/description pairs
         * @param {number} indent1 amount of spaces to be printed before the key, if not specified default value (3) is used
         * @param {number} indent2 position at which value should start, if not specified some calculations are done to get the right indent
         * @param {string} dotsCharacter The character to use to pad between names and descriptions. Defaults to '.'
         */
        public static logNameDescriptionTable(nameDescriptionPairs: INameDescription[], indent1?: number, indent2?: number, dotsCharacter: string = "."): void {
            // 0 is a valid indent on the left
            if (indent1 !== 0) {
                indent1 = indent1 || LoggerHelper.DefaultIndent;
            }

            if (!indent2) {
                var maxNameLength: number = LoggerHelper.getLongestNameLength(nameDescriptionPairs);
                indent2 = LoggerHelper.getDescriptionColumnIndent(maxNameLength, indent1);
            }

            nameDescriptionPairs.forEach(function (nvp: INameDescription): void {
                if (nvp.name) {
                    LoggerHelper.logNameDescription(nvp.name, nvp.description, indent1, indent2, dotsCharacter);
                }
            });
        }

        /**
         * Helper method to log a given name/value with proper indentation
         * @param {string} name name which comes on left. can't have any styling tags
         * @param {string} value values comes after bunch of dots. can have styling tags includeing <br/>
         * @param {number} indent1 amount of spaces to be printed before the key, if not specified default value (3) is used
         * @param {number} indent2 position at which value should start, if not specified default value (25) is used
         * @param {string} dotsCharacter The character to use to pad between names and descriptions.
         */
        public static logNameDescription(key: string, value: string, indent1: number, indent2: number, dotsCharacter: string): void {
            indent1 = indent1 || LoggerHelper.DefaultIndent;
            indent2 = indent2 || LoggerHelper.MinRightIndent;

            var leftIndent: string = LogFormatHelper.repeat(" ", indent1);
<<<<<<< HEAD
            var dots: string = LogFormatHelper.repeat(dotsCharacter, indent2 - indent1 - key.length - 2); // -2, for spaces around "..."
=======
            var keyLength = LogFormatHelper.getFormattedStringLength(key);

            var dots: string = LogFormatHelper.repeat(".", indent2 - indent1 - keyLength - 2); // -2, for spaces around "..."
>>>>>>> 80573d15
            value = LoggerHelper.wordWrapString(value, indent2, LoggerHelper.MaxRight);

            var keyString: string = LogFormatHelper.isFormattedString(key) ? key : util.format("<key>%s</key>", key);
            Logger.log(util.format("%s%s %s %s", leftIndent, keyString, dots, value));
        }

        /**
         * Logs a separator line "==============="
         */
        public static logSeparatorLine(): void {
            Logger.log(LogFormatHelper.repeat("=", LoggerHelper.MaxRight));
        }

        /**
         * Helper method to get length of longest name in the array
         * @param {INameDescription[]} array of name/description pairs
         */
        public static getLongestNameLength(nameDescriptionPairs: INameDescription[]): number {
            if (nameDescriptionPairs) {
                return nameDescriptionPairs.reduce(function (longest: number, nvp: INameDescription): number {
                    return nvp.name ? Math.max(longest, LogFormatHelper.getFormattedStringLength(nvp.name)) : longest;
                }, 0 /* initialValue */);
            }

            return 0;
        }

        /**
         * Helper method to get correct indent where values should be aligned
         * @param {number} length of the longest key to be used in the Name/Value Table <br/>
         * @param {number} indent1 amount of spaces to be printed before the key, if not specified default value (3) is used
         */
        public static getDescriptionColumnIndent(maxKeyLength: number, indent1?: number): number {
            if (indent1 !== 0) {
                indent1 = indent1 || LoggerHelper.DefaultIndent;
            }

            // +2 for spaces around dots
            return Math.max(LoggerHelper.DefaultIndent + maxKeyLength + 1 + LoggerHelper.MinimumDots + 1, LoggerHelper.MinRightIndent);
        }

        private static wordWrapString(str: string, indent: number, maxWidth: number): string {
            if (LogFormatHelper.getFormattedStringLength(str) + indent < maxWidth) {
                return str;
            }

            var leftIndent: string = LogFormatHelper.repeat(" ", indent);
            var indentedStr: string = leftIndent;

            // handle <br/>, any line breaks should start next line with indentation
            str = str.replace("<br/>", os.EOL + leftIndent);

            var words: string[] = str.split(" ");
            var currentWidth: number = indent;

            for (var i: number = 0; i < words.length; i++) {
                // +1 for space in between words
                if ((currentWidth + LogFormatHelper.getFormattedStringLength(words[i]) + 1) > maxWidth) {
                    indentedStr += os.EOL + leftIndent;
                    currentWidth = indent;
                }

                currentWidth += words[i].length + 1;
                indentedStr += words[i] + " ";
            }

            return indentedStr.substr(indent);
        }
    }
}

export = TacoUtility;<|MERGE_RESOLUTION|>--- conflicted
+++ resolved
@@ -48,7 +48,8 @@
             }
 
             var leftIndent: string = LogFormatHelper.repeat(" ", indent1);
-            var dots: string = LogFormatHelper.repeat(dotsCharacter, indent2 - indent1 - header.name.length - 2); // -2, for spaces around "..."
+            var keyLength = LogFormatHelper.getFormattedStringLength(header.name);
+            var dots: string = LogFormatHelper.repeat(dotsCharacter, indent2 - indent1 - keyLength - 2); // -2, for spaces around "..."
             Logger.log(util.format("%s<title>%s</title> %s <title>%s</title>", leftIndent, header.name, dots, header.description));
             LoggerHelper.logSeparatorLine();
             LoggerHelper.logNameDescriptionTable(nameDescriptionPairs, indent1, indent2, dotsCharacter);
@@ -92,13 +93,8 @@
             indent2 = indent2 || LoggerHelper.MinRightIndent;
 
             var leftIndent: string = LogFormatHelper.repeat(" ", indent1);
-<<<<<<< HEAD
-            var dots: string = LogFormatHelper.repeat(dotsCharacter, indent2 - indent1 - key.length - 2); // -2, for spaces around "..."
-=======
             var keyLength = LogFormatHelper.getFormattedStringLength(key);
-
-            var dots: string = LogFormatHelper.repeat(".", indent2 - indent1 - keyLength - 2); // -2, for spaces around "..."
->>>>>>> 80573d15
+            var dots: string = LogFormatHelper.repeat(dotsCharacter, indent2 - indent1 - keyLength - 2); // -2, for spaces around "..."
             value = LoggerHelper.wordWrapString(value, indent2, LoggerHelper.MaxRight);
 
             var keyString: string = LogFormatHelper.isFormattedString(key) ? key : util.format("<key>%s</key>", key);
