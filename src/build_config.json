{
    "src": ".",
    "templates": "../templates",
    "build": "../build",
    "buildSrc": "../build/src",
<<<<<<< HEAD
    "buildBin": "../build/bin",
    "buildTemplates": "../build/src/taco-kits/templates",
=======
	"buildTemplates": "../build/templates",
>>>>>>> 7c238016
    "copPath":  "../tools/internal/TSStyleCop/TSStyleCop.js",
    "copConfig":  "../tools/internal/TSStyleCop/TSStyleAllRules.json"
}<|MERGE_RESOLUTION|>--- conflicted
+++ resolved
@@ -3,12 +3,7 @@
     "templates": "../templates",
     "build": "../build",
     "buildSrc": "../build/src",
-<<<<<<< HEAD
-    "buildBin": "../build/bin",
-    "buildTemplates": "../build/src/taco-kits/templates",
-=======
 	"buildTemplates": "../build/templates",
->>>>>>> 7c238016
     "copPath":  "../tools/internal/TSStyleCop/TSStyleCop.js",
     "copConfig":  "../tools/internal/TSStyleCop/TSStyleAllRules.json"
 }