{
<<<<<<< HEAD
  "name": "taco-dependency-installer",
  "description": "Install platform-specific third-party dependencies for Cordova development",
  "version": "1.0.0",
  "author": {
    "name": "Microsoft Corporation",
    "email": "vscordovatools-admin@microsoft.com"
  },
  "repository": {
    "type": "git",
    "url": "https://github.com/Microsoft/TACO"
  },
  "bugs": {
    "url": "https://github.com/Microsoft/TACO/issues",
    "email": "vscordovatools-admin@microsoft.com"
  },
  "homepage": "http://taco.tools",
  "main": "dependencyInstaller.js",
  "scripts": {
    "test": "mocha"
  },
  "dependencies": {
    "adm-zip": "0.4.4",
    "hash-files": "^1.0.0",
    "q": "^1.1.2",
    "request": "2.36.0",
    "taco-utils": "file:../taco-utils",
    "toposort": "^0.2.10",
    "wrench": "^1.5.8"
  },
  "devDependencies": {
    "lodash": "~3.10.1",
    "mocha": "2.0.1",
    "rimraf": "2.2.6",
    "should": "4.3.0",
    "taco-tests-utils": "file:../taco-tests-utils",
    "typescript": "~1.6.2",
    "mockery": "~1.4.0"
  },
=======
    "name": "taco-dependency-installer",
    "description": "Install platform-specific third-party dependencies for Cordova development",
    "version": "1.0.2-dev",
    "author": {
        "name": "Microsoft Corporation",
        "email": "vscordovatools-admin@microsoft.com"
    },
    "repository": {
        "type": "git",
        "url": "https://github.com/Microsoft/TACO"
    },
    "bugs": {
        "url" : "https://github.com/Microsoft/TACO/issues", 
        "email" : "vscordovatools-admin@microsoft.com"
    },
    "homepage": "http://taco.tools",
    "main": "dependencyInstaller.js",
    "scripts": {
        "test": "mocha"
    },
    "dependencies": {
        "adm-zip": "0.4.4",
        "hash-files": "^1.0.0",
        "q": "^1.1.2",
        "request": "2.36.0",
        "taco-utils": "file:../taco-utils",
        "toposort": "^0.2.10",
        "wrench": "^1.5.8"
    },
    "devDependencies": {
        "mocha": "2.0.1",
        "rimraf": "2.2.6",
        "should": "4.3.0",
        "typescript": "~1.6.2"
    },
>>>>>>> 371622ce
    "license": "MIT"
}<|MERGE_RESOLUTION|>--- conflicted
+++ resolved
@@ -1,8 +1,7 @@
 {
-<<<<<<< HEAD
   "name": "taco-dependency-installer",
   "description": "Install platform-specific third-party dependencies for Cordova development",
-  "version": "1.0.0",
+  "version": "1.0.2-dev",
   "author": {
     "name": "Microsoft Corporation",
     "email": "vscordovatools-admin@microsoft.com"
@@ -38,42 +37,5 @@
     "typescript": "~1.6.2",
     "mockery": "~1.4.0"
   },
-=======
-    "name": "taco-dependency-installer",
-    "description": "Install platform-specific third-party dependencies for Cordova development",
-    "version": "1.0.2-dev",
-    "author": {
-        "name": "Microsoft Corporation",
-        "email": "vscordovatools-admin@microsoft.com"
-    },
-    "repository": {
-        "type": "git",
-        "url": "https://github.com/Microsoft/TACO"
-    },
-    "bugs": {
-        "url" : "https://github.com/Microsoft/TACO/issues", 
-        "email" : "vscordovatools-admin@microsoft.com"
-    },
-    "homepage": "http://taco.tools",
-    "main": "dependencyInstaller.js",
-    "scripts": {
-        "test": "mocha"
-    },
-    "dependencies": {
-        "adm-zip": "0.4.4",
-        "hash-files": "^1.0.0",
-        "q": "^1.1.2",
-        "request": "2.36.0",
-        "taco-utils": "file:../taco-utils",
-        "toposort": "^0.2.10",
-        "wrench": "^1.5.8"
-    },
-    "devDependencies": {
-        "mocha": "2.0.1",
-        "rimraf": "2.2.6",
-        "should": "4.3.0",
-        "typescript": "~1.6.2"
-    },
->>>>>>> 371622ce
-    "license": "MIT"
+  "license": "MIT"
 }