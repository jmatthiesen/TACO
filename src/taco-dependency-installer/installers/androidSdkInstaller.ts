﻿/**
﻿ *******************************************************
﻿ *                                                     *
﻿ *   Copyright (C) Microsoft. All rights reserved.     *
﻿ *                                                     *
﻿ *******************************************************
﻿ */

/// <reference path="../../typings/adm-zip.d.ts" />
/// <reference path="../../typings/dependencyInstallerInterfaces.d.ts" />
/// <reference path="../../typings/Q.d.ts" />
/// <reference path="../../typings/request.d.ts" />
/// <reference path="../../typings/wrench.d.ts" />

"use strict";

import AdmZip = require ("adm-zip");
import childProcess = require ("child_process");
import fs = require ("fs");
import os = require ("os");
import path = require ("path");
import Q = require ("q");
import request = require ("request");
import util = require ("util");
import wrench = require ("wrench");

import InstallerBase = require ("./installerBase");
import installerProtocol = require ("../elevatedInstallerProtocol");
import installerUtils = require ("../utils/installerUtils");
import installerUtilsWin32 = require ("../utils/win32/installerUtilsWin32");
import resources = require ("../resources/resourceManager");
import tacoUtils = require ("taco-utils");

import ILogger = installerProtocol.ILogger;
import utilHelper = tacoUtils.UtilHelper;

class AndroidSdkInstaller extends InstallerBase {
    private static ANDROID_HOME_NAME: string = "ANDROID_HOME";
    private static androidCommand: string = os.platform() === "win32" ? "android.bat" : "android";

    private installerArchive: string;
    private androidHomeValue: string;

    constructor(installerInfo: DependencyInstallerInterfaces.IInstallerData, softwareVersion: string, installTo: string, logger: ILogger, steps: DependencyInstallerInterfaces.IStepsDeclaration) {
        super(installerInfo, softwareVersion, installTo, logger, steps, "androidSdk");
    }

    protected downloadWin32(): Q.Promise<any> {
        return this.downloadDefault();
    }

    protected installWin32(): Q.Promise<any> {
        return this.installDefault();
    }

    protected updateVariablesWin32(): Q.Promise<any> {
        // Initialize values
        var androidHomeValue: string = path.join(this.installDestination, "android-sdk-windows");
        var addToPathTools: string = path.join(androidHomeValue, "tools");
        var addToPathPlatformTools: string = path.join(androidHomeValue, "platform-tools");

        this.androidHomeValue = androidHomeValue;

        return installerUtilsWin32.setEnvironmentVariableIfNeededWin32(AndroidSdkInstaller.ANDROID_HOME_NAME, androidHomeValue, this.logger)
            .then(function (): Q.Promise<any> {
                return installerUtilsWin32.addToPathIfNeededWin32([addToPathTools, addToPathPlatformTools]);
            });
    }

    protected downloadDarwin(): Q.Promise<any> {
        return this.downloadDefault();
    }

    protected installDarwin(): Q.Promise<any> {
        var self: AndroidSdkInstaller = this;

        // Before we extract Android SDK, we need to save the first directory under the specified install path that doesn't exist. This directory and all those under it will be created
        // with root as the owner, so we will need to change the owner back to the current user after the extraction is complete.
        var pathSegments: string[] = path.resolve(this.installDestination).split(os.EOL);
        var firstNonExistentDir: string;
        var pathSoFar: string = "";

        pathSegments.some(function (dir: string): boolean {
            pathSoFar = path.join(pathSoFar, dir);

            if (!fs.existsSync(pathSoFar)) {
                firstNonExistentDir = pathSoFar;

                return true;
            }

            return false;
        });

        return this.installDefault()
            .then(function (): void {
                // If some segments of the path the SDK was extracted to didn't exist before, it means they were created as part of the install. They will have root as the owner, so we 
                // must change the owner back to the current user.
                if (firstNonExistentDir) {
                    wrench.chownSyncRecursive(firstNonExistentDir, parseInt(tacoUtils.ProcessUtils.getProcess().env.SUDO_UID, 10), parseInt(tacoUtils.ProcessUtils.getProcess().env.SUDO_GID, 10));
                }
            });
    }

    protected updateVariablesDarwin(): Q.Promise<any> {
        var deferred: Q.Deferred<any> = Q.defer<any>();

        // Initialize values
        var androidHomeValue: string = path.join(this.installDestination, "android-sdk-macosx");
        var fullPathTools: string = path.join(androidHomeValue, "tools/");
        var fullPathPlatformTools: string = path.join(androidHomeValue, "platform-tools/");
        var shortPathTools: string = util.format("$%s%stools", AndroidSdkInstaller.ANDROID_HOME_NAME, path.sep);
        var shortPathPlatformTools: string = util.format("$%s%splatform-tools", AndroidSdkInstaller.ANDROID_HOME_NAME, path.sep);
        var addToPath: string = "";
        var exportPathLine: string = "";
        var exportAndroidHomeLine: string = "";
        var updateCommand: string = "";
        var useShortPaths: boolean = true;

        // Save Android home value
        this.androidHomeValue = androidHomeValue;

        // Check if we need to add an ANDROID_HOME value
        if (!tacoUtils.ProcessUtils.getProcess().env[AndroidSdkInstaller.ANDROID_HOME_NAME]) {
            exportAndroidHomeLine = util.format("%sexport %s=\"%s\"", os.EOL, AndroidSdkInstaller.ANDROID_HOME_NAME, androidHomeValue);

            // Modify the value of ANDROID_HOME for the running process
            process.env[AndroidSdkInstaller.ANDROID_HOME_NAME] = this.androidHomeValue;
        } else {
            var existingSdkHome: string = tacoUtils.ProcessUtils.getProcess().env[AndroidSdkInstaller.ANDROID_HOME_NAME];

            // Process the existing ANDROID_HOME to resolve to an absolute path, including processing ~ notation and environment variables
            existingSdkHome = path.resolve(utilHelper.expandEnvironmentVariables(existingSdkHome));

            if (existingSdkHome !== androidHomeValue) {
                // A conflicting ANDROID_HOME already exists, warn the user, but don't add our own ANDROID_HOME
                this.logger.logWarning(resources.getString("SystemVariableExistsDarwin", AndroidSdkInstaller.ANDROID_HOME_NAME, this.androidHomeValue));
                useShortPaths = false;
            }
        }

        // Check if we need to update PATH
        if (!installerUtils.pathContains(fullPathTools)) {
            addToPath += path.delimiter + (useShortPaths ? shortPathTools : fullPathTools);

            // Modify the value of PATH for the running process
            process.env["PATH"] += path.delimiter + fullPathTools;
        }

        if (!installerUtils.pathContains(fullPathPlatformTools)) {
            addToPath += path.delimiter + (useShortPaths ? shortPathPlatformTools : fullPathPlatformTools);

            // Modify the value of PATH for the running process
            process.env["PATH"] += path.delimiter + fullPathPlatformTools;
        }

        if (addToPath) {
            exportPathLine = util.format("%sexport PATH=\"$PATH%s\"", os.EOL, addToPath);
        }

        // Check if we need to update .bash_profile
        var bashProfilePath: string = path.join(tacoUtils.ProcessUtils.getProcess().env.HOME, ".bash_profile");
        var mustChown: boolean = !fs.existsSync(bashProfilePath);

        if (exportAndroidHomeLine || exportPathLine) {
            updateCommand = util.format("echo '%s# Android SDK%s%s' >> '%s'", os.EOL, exportAndroidHomeLine, exportPathLine, bashProfilePath);
        }

        // Perform the update if necessary
        if (updateCommand) {
            childProcess.exec(updateCommand, (error: Error, stdout: Buffer, stderr: Buffer) => {
                if (error) {
                    this.telemetry
                        .add("error.description", "ErrorOnChildProcess on updateVariablesDarwin", /*isPii*/ false)
                        .addError(error);
                    deferred.reject(error);
                } else {
                    // If .bash_profile didn't exist before, make sure the owner is the current user, not root
                    if (mustChown) {
                        fs.chownSync(bashProfilePath, parseInt(tacoUtils.ProcessUtils.getProcess().env.SUDO_UID, 10), parseInt(tacoUtils.ProcessUtils.getProcess().env.SUDO_GID, 10));
                    }

                    deferred.resolve({});
                }
            });
        } else {
            deferred.resolve({});
        }

        return deferred.promise;
    }

    protected postInstallDarwin(): Q.Promise<any> {
        var self: AndroidSdkInstaller = this;

        // We need to add execute permission to the android executable in order to run it
        return this.addExecutePermission(path.join(this.androidHomeValue, "tools", "android"))
            .then(function (): Q.Promise<any> {
                // We need to add execute permissions for the Gradle wrapper in order to build Android projects
                return self.addExecutePermission(path.join(self.androidHomeValue, "tools", "templates", "gradle", "wrapper", "gradlew"));
            });
    }

    private downloadDefault(): Q.Promise<any> {
        this.installerArchive = path.join(InstallerBase.installerCache, "androidSdk", os.platform(), this.softwareVersion, path.basename(this.installerInfo.installSource));

        // Prepare expected archive file properties
        var expectedProperties: installerUtils.IFileSignature = {
            bytes: this.installerInfo.bytes,
            sha1: this.installerInfo.sha1
        };

        // Prepare download options
        var options: request.Options = {
            uri: this.installerInfo.installSource,
            method: "GET"
        };

        // Download the archive
        return installerUtils.downloadFile(options, this.installerArchive, expectedProperties);
    }

    private installDefault(): Q.Promise<any> {
        // Make sure we have an install location
        if (!this.installDestination) {
            this.telemetry.add("error.description", "NeedInstallDestination on installDefault", /*isPii*/ false);
            return Q.reject(new Error(resources.getString("NeedInstallDestination")));
        }

        // Extract the archive
        var templateZip: AdmZip = new AdmZip(this.installerArchive);

        if (!fs.existsSync(this.installDestination)) {
            wrench.mkdirSyncRecursive(this.installDestination, 511); // 511 decimal is 0777 octal
        }

        templateZip.extractAllTo(this.installDestination);

        return Q.resolve({});
    }

    private addExecutePermission(fileFullPath: string): Q.Promise<any> {
        var deferred: Q.Deferred<any> = Q.defer<any>();
        var command: string = util.format("chmod a+x \"%s\"", fileFullPath);

        childProcess.exec(command, (error: Error, stdout: Buffer, stderr: Buffer) => {
            if (error) {
                this.telemetry
                    .add("error.description", "ErrorOnChildProcess on addExecutePermission", /*isPii*/ false)
                    .addError(error);
                deferred.reject(error);
            } else {
                deferred.resolve({});
            }
        });

        return deferred.promise;
    }
<<<<<<< HEAD
=======

    private killAdb(): Q.Promise<any> {
        // Kill stray adb processes - this is an important step
        // as stray adb processes spawned by the android installer
        // can result in a hang post installation
        var deferred: Q.Deferred<any> = Q.defer<any>();

        var adbProcess: childProcess.ChildProcess = childProcess.spawn(path.join(this.androidHomeValue, "platform-tools", "adb"), ["kill-server"]);
        adbProcess.on("error", (error: Error) => {
            this.telemetry
                .add("error.description", "ErrorOnKillingAdb in killAdb", /*isPii*/ false)
                .addError(error);
            deferred.reject(error);
        });

        adbProcess.on("exit", function (code: number): void {
            deferred.resolve({});
        });

        return deferred.promise;
    }

    private installAndroidPackages(): Q.Promise<any> {
        // Install Android packages
        var deferred: Q.Deferred<any> = Q.defer<any>();
        var command: string = path.join(this.androidHomeValue, "tools", AndroidSdkInstaller.androidCommand);
        var args: string[] = [
            "update",
            "sdk",
            "-u",
            "-a",
            "--filter",
            AndroidSdkInstaller.ANDROID_PACKAGES.join(",")
        ];
        var errorOutput: string = "";
        var cp: childProcess.ChildProcess = os.platform() === "darwin" ? childProcess.spawn(command, args, { uid: parseInt(tacoUtils.ProcessUtils.getProcess().env.SUDO_UID, 10), gid: parseInt(tacoUtils.ProcessUtils.getProcess().env.SUDO_GID, 10) }) : childProcess.spawn(command, args);

        cp.stdout.on("data", function (data: Buffer): void {
            var stringData: string = data.toString();

            if (/\[y\/n\]:/.test(stringData)) {
                // Accept license terms
                cp.stdin.write("y" + os.EOL);
                cp.stdin.end();
            }
        });
        cp.stderr.on("data", function (data: Buffer): void {
            errorOutput += data.toString();
        });
        cp.on("error", (err: Error) => {
            this.telemetry
                .add("error.description", "ErrorOnChildProcess on postInstallDefault", /*isPii*/ false)
                .addError(err);
            deferred.reject(err);
        });
        cp.on("exit", (code: number) => {
            if (errorOutput) {
                this.telemetry
                    .add("error.description", "ErrorOnExitOfChildProcess on postInstallDefault", /*isPii*/ false)
                    .add("error.code", code, /*isPii*/ false)
                    .add("error.message", errorOutput, /*isPii*/ true);
                deferred.reject(new Error(errorOutput));
            } else {
                deferred.resolve({});
            }
        });

        return deferred.promise;
    }

    private postInstallDefault(): Q.Promise<any> {
        var self: AndroidSdkInstaller = this;
        return this.installAndroidPackages()
            .then(function (): Q.Promise<any> {
                return self.killAdb();
            });
    }
>>>>>>> 22165004
}

export = AndroidSdkInstaller;<|MERGE_RESOLUTION|>--- conflicted
+++ resolved
@@ -256,86 +256,6 @@
 
         return deferred.promise;
     }
-<<<<<<< HEAD
-=======
-
-    private killAdb(): Q.Promise<any> {
-        // Kill stray adb processes - this is an important step
-        // as stray adb processes spawned by the android installer
-        // can result in a hang post installation
-        var deferred: Q.Deferred<any> = Q.defer<any>();
-
-        var adbProcess: childProcess.ChildProcess = childProcess.spawn(path.join(this.androidHomeValue, "platform-tools", "adb"), ["kill-server"]);
-        adbProcess.on("error", (error: Error) => {
-            this.telemetry
-                .add("error.description", "ErrorOnKillingAdb in killAdb", /*isPii*/ false)
-                .addError(error);
-            deferred.reject(error);
-        });
-
-        adbProcess.on("exit", function (code: number): void {
-            deferred.resolve({});
-        });
-
-        return deferred.promise;
-    }
-
-    private installAndroidPackages(): Q.Promise<any> {
-        // Install Android packages
-        var deferred: Q.Deferred<any> = Q.defer<any>();
-        var command: string = path.join(this.androidHomeValue, "tools", AndroidSdkInstaller.androidCommand);
-        var args: string[] = [
-            "update",
-            "sdk",
-            "-u",
-            "-a",
-            "--filter",
-            AndroidSdkInstaller.ANDROID_PACKAGES.join(",")
-        ];
-        var errorOutput: string = "";
-        var cp: childProcess.ChildProcess = os.platform() === "darwin" ? childProcess.spawn(command, args, { uid: parseInt(tacoUtils.ProcessUtils.getProcess().env.SUDO_UID, 10), gid: parseInt(tacoUtils.ProcessUtils.getProcess().env.SUDO_GID, 10) }) : childProcess.spawn(command, args);
-
-        cp.stdout.on("data", function (data: Buffer): void {
-            var stringData: string = data.toString();
-
-            if (/\[y\/n\]:/.test(stringData)) {
-                // Accept license terms
-                cp.stdin.write("y" + os.EOL);
-                cp.stdin.end();
-            }
-        });
-        cp.stderr.on("data", function (data: Buffer): void {
-            errorOutput += data.toString();
-        });
-        cp.on("error", (err: Error) => {
-            this.telemetry
-                .add("error.description", "ErrorOnChildProcess on postInstallDefault", /*isPii*/ false)
-                .addError(err);
-            deferred.reject(err);
-        });
-        cp.on("exit", (code: number) => {
-            if (errorOutput) {
-                this.telemetry
-                    .add("error.description", "ErrorOnExitOfChildProcess on postInstallDefault", /*isPii*/ false)
-                    .add("error.code", code, /*isPii*/ false)
-                    .add("error.message", errorOutput, /*isPii*/ true);
-                deferred.reject(new Error(errorOutput));
-            } else {
-                deferred.resolve({});
-            }
-        });
-
-        return deferred.promise;
-    }
-
-    private postInstallDefault(): Q.Promise<any> {
-        var self: AndroidSdkInstaller = this;
-        return this.installAndroidPackages()
-            .then(function (): Q.Promise<any> {
-                return self.killAdb();
-            });
-    }
->>>>>>> 22165004
 }
 
 export = AndroidSdkInstaller;