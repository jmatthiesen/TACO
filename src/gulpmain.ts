﻿/// <reference path="typings/node.d.ts" />
/// <reference path="typings/Q.d.ts" />
/// <reference path="typings/gulp.d.ts" />
/// <reference path="typings/gulpExtensions.d.ts" />
/// <reference path="typings/nopt.d.ts" />
/// <reference path="typings/merge2.d.ts" />
/// <reference path="typings/gulp-typescript.d.ts" />
/// <reference path="typings/gulp-sourcemaps.d.ts" />
/// <reference path="typings/replace.d.ts" />

var runSequence = require("run-sequence");
import gulp = require ("gulp");
import sourcemaps = require ("gulp-sourcemaps");
import ts = require ("gulp-typescript");
import merge = require ("merge2");
import nopt = require ("nopt");
import path = require ("path");
import Q = require ("q");
import replace = require ("replace");

import stylecopUtil = require ("../tools/stylecopUtil");
import gulpUtils = require ("../tools/GulpUtils");
 
var buildConfig = require("../../src/build_config.json");
var tacoModules = ["taco-utils", "taco-kits", "taco-dependency-installer", "taco-cli", "remotebuild", "taco-remote", "taco-remote-lib"];

// honour --moduleFilter flag.
// gulp --moduleFilter taco-cli will build/install/run tests only for taco-cli
var options: any = nopt({ moduleFilter: String, }, {}, process.argv);
if (options.moduleFilter && tacoModules.indexOf(options.moduleFilter) > -1) {
    tacoModules = [options.moduleFilter];
}

/* Default task for building /src folder into /bin */
gulp.task("default", ["install-build"]);

/* Compiles the typescript files in the project, for fast iterative use */
gulp.task("compile", function (callback: Function): Q.Promise<any> {
    return gulpUtils.streamToPromise(gulp.src([buildConfig.src + "/**/*.ts", "!" + buildConfig.src + "/gulpmain.ts"])
        .pipe(sourcemaps.init())
        .pipe(ts(buildConfig.tsCompileOptions))
        .pipe(sourcemaps.write("."))
        .pipe(gulp.dest(buildConfig.buildPackages)))
        .then(function (): Q.Promise<any> {
            return Q.all([
                gulpUtils.prepareJsdocJson(path.join(buildConfig.buildPackages, "taco-remote", "lib", "tacoRemoteConfig.js")),
                gulpUtils.prepareJsdocJson(path.join(buildConfig.buildPackages, "remotebuild", "lib", "remoteBuildConf.js"))
            ]);
    });
});

/* compile + copy */
gulp.task("build", ["prepare-templates"], function (callback: Function): void {
    runSequence("compile", "copy", callback);
});

/* full clean build */
gulp.task("rebuild", function (callback: Function): void {
    runSequence("clean", "build", callback);
});

/* Task to install the compiled modules */
gulp.task("install-build", ["build"], function (): Q.Promise<any> {
    return gulpUtils.installModules(tacoModules, buildConfig.buildPackages);
});

/* Runs style cop on the sources. */
gulp.task("run-stylecop", function (callback: Function): void {
    var styleCop = new stylecopUtil.StyleCopUtil();
    styleCop.runCop(buildConfig.src, buildConfig.copPath, buildConfig.copConfig, callback);
}); 

/* Cleans up the build location, will have to call "gulp prep" again */
gulp.task("clean", ["uninstall-build"], function (): void {
});

/* Task to install the compiled modules */
gulp.task("uninstall-build", [], function (): Q.Promise<any> {
    return gulpUtils.uninstallModules(tacoModules, buildConfig.buildPackages);
});

/* Cleans up only the templates in the build folder */
gulp.task("clean-templates", function (callback: (err: Error) => void): void {
    gulpUtils.deleteDirectoryRecursive(path.resolve(buildConfig.buildTemplates), callback);
});

/* copy package.json and resources.json files from source to bin */
gulp.task("copy", function (): Q.Promise<any> {
<<<<<<< HEAD
    return gulpUtils.copyFiles(
        [
            "/**/package.json",
            "/**/resources.json",
            "/**/test/**",
            "/**/commands.json",
            "/**/TacoKitMetaData.json",
            "/**/bin/**",
            "/**/templates/**",
            "/**/examples/**",
            "/**/*.ps1",
            "/**/dynamicDependencies.json",
            "/**/platformDependencies.json"
        ],
        buildConfig.src, buildConfig.buildPackages).then(function (): void {
            /* replace %TACO_BUILD_PACKAGES% with the absolute path of buildConfig.buildPackages in the built output */
            replace({
                regex: /%TACO_BUILD_PACKAGES%/g,
                replacement: JSON.stringify(path.resolve(buildConfig.buildPackages)).replace(/"/g, ""),
                paths: [buildConfig.buildPackages],
                includes: "*.json",
                recursive: true,
                silent: false
            });
    });
=======
    var filesToCopy: string[] = [
        "/**/package.json",
        "/**/resources.json",
        "/**/test/**",
        "/**/commands.json",
        "/**/TacoKitMetaData.json",
        "/**/bin/**",
        "/**/templates/**",
        "/**/examples/**",
        "/**/*.ps1",
    ];
    return Q.all([
        gulpUtils.copyFiles(filesToCopy, buildConfig.src, buildConfig.buildPackages),
        gulpUtils.copyDynamicDependenciesJson("/**/dynamicDependencies.json", buildConfig.src, buildConfig.buildPackages)
    ]);
>>>>>>> 2cfb3bf5
});

/* Task to run tests */
gulp.task("run-tests", ["install-build"], function (): Q.Promise<any> {
    return gulpUtils.runAllTests(tacoModules, buildConfig.buildPackages);
});

/* Task to archive template folders */
gulp.task("prepare-templates", ["clean-templates"], function (): Q.Promise<any> {
    return gulpUtils.prepareTemplates(buildConfig.templates, buildConfig.buildTemplates);
});

module.exports = gulp;<|MERGE_RESOLUTION|>--- conflicted
+++ resolved
@@ -86,33 +86,6 @@
 
 /* copy package.json and resources.json files from source to bin */
 gulp.task("copy", function (): Q.Promise<any> {
-<<<<<<< HEAD
-    return gulpUtils.copyFiles(
-        [
-            "/**/package.json",
-            "/**/resources.json",
-            "/**/test/**",
-            "/**/commands.json",
-            "/**/TacoKitMetaData.json",
-            "/**/bin/**",
-            "/**/templates/**",
-            "/**/examples/**",
-            "/**/*.ps1",
-            "/**/dynamicDependencies.json",
-            "/**/platformDependencies.json"
-        ],
-        buildConfig.src, buildConfig.buildPackages).then(function (): void {
-            /* replace %TACO_BUILD_PACKAGES% with the absolute path of buildConfig.buildPackages in the built output */
-            replace({
-                regex: /%TACO_BUILD_PACKAGES%/g,
-                replacement: JSON.stringify(path.resolve(buildConfig.buildPackages)).replace(/"/g, ""),
-                paths: [buildConfig.buildPackages],
-                includes: "*.json",
-                recursive: true,
-                silent: false
-            });
-    });
-=======
     var filesToCopy: string[] = [
         "/**/package.json",
         "/**/resources.json",
@@ -123,12 +96,12 @@
         "/**/templates/**",
         "/**/examples/**",
         "/**/*.ps1",
+        "/**/platformDependencies.json"
     ];
     return Q.all([
         gulpUtils.copyFiles(filesToCopy, buildConfig.src, buildConfig.buildPackages),
         gulpUtils.copyDynamicDependenciesJson("/**/dynamicDependencies.json", buildConfig.src, buildConfig.buildPackages)
     ]);
->>>>>>> 2cfb3bf5
 });
 
 /* Task to run tests */
