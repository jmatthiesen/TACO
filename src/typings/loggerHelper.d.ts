--- conflicted
+++ resolved
@@ -27,14 +27,6 @@
          * @param {number} indent1 amount of spaces to be printed before the key, if not specified default value (3) is used
          * @param {number} indent2 position at which value should start, if not specified default value (25) is used
          */
-<<<<<<< HEAD
-        public static logNameValue(name: string, value: string, indent1?: number, indent2?: number): void;
-
-        /**
-         * Logs a separator line in the form of "==============...", with a line break before and after
-         */
-        public static logSeparator(): void;
-=======
         public static logNameDescription(name: string, value: string, indent1?: number, indent2?: number): void;
 
         /**
@@ -54,6 +46,5 @@
          * @param {number} indent1 amount of spaces to be printed before the key, if not specified default value (3) is used
          */
         public static getDescriptionColumnIndent(maxKeyLength: number, indent1?: number): number;
->>>>>>> 739572f9
     }
 }