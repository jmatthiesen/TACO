﻿/**
 *******************************************************
 *                                                     *
 *   Copyright (C) Microsoft. All rights reserved.     *
 *                                                     *
 *******************************************************
 */

// <reference path="../typings/Q.d.ts" />
// <reference path="../typings/node.d.ts" />

// Note: cordova.d.ts defines typings for cordova as a cordova app would see it.
// This file defines typings as the npm cordova module is used


declare module Cordova {
<<<<<<< HEAD
    
    export module cordova_lib {
        export class configparser {
            constructor(configXmlPath: string);
            getPlugin(id: string): any;
            removePlugin(id: string): void;
            addPlugin(attributes: Cordova.ICordovaPlatformPuginInfo, varaibles: Cordova.ICordovaVariable[]): any;
            getEngines(): Cordova.ICordovaPlatformPuginInfo[];
            removeEngine(name: string): void;
            addEngine(name: string, spec: string): any;
            write(): any;
        }
=======
    export interface IKeyValueStore<T> {
        [key: string]: T
>>>>>>> 86a41fad
    }

    export interface ICordovaRawOptions {
        platforms: string[];
        options?: string[];
        verbose?: boolean;
        silent?: boolean;
        browserify?: boolean;
    }

<<<<<<< HEAD
    export interface ICordovaLibMetadata {
        url?: string;
        version?: string;
        id?: string;
        link?: boolean;
    }

    export interface ICordovaConfigMetadata {
        id?: string;
        name?: string;
        lib?: {
            www?: ICordovaLibMetadata;
        };
    }

    export interface ICordovaCreateParameters {
        projectPath: string;
        appId: string;
        appName: string;
        cordovaConfig: any;
        copyFrom?: string;
        linkTo?: string;
    }

    export interface ICordovaRawCliVars {
        [name: string]: string;
    }

    export interface ICordovaDownloadOptions {
        searchpath: string;
        noregistry: boolean;
        usegit: boolean;
        cli_variables: ICordovaRawCliVars;
        browserify: string;
        link: string;
        save: boolean;
        shrinkwrap: boolean;
    }

    export interface ICordovaCommandParameters {
        subCommand: string;
        targets: string[];
        downloadOptions: ICordovaDownloadOptions;
    }

    export interface ICordovaPlatformPuginInfo {
        name: string;
        spec: string;
        pluginVariables?: ICordovaVariable[];
    }

    export interface ICordovaVariable {
        name: string;
        value: string;
=======
    export interface ICordovaPluginOptions {
        cli_variables?: IKeyValueStore<string>
>>>>>>> 86a41fad
    }

    export interface ICordovaRaw {
        build(options: ICordovaRawOptions): Q.Promise<any>;
        config: any;
        compile(options: ICordovaRawOptions): Q.Promise<any>;
        create(dir: string, id?: string, name?: string, cfg?: any): Q.Promise<any>;
        emulate(options: ICordovaRawOptions): Q.Promise<any>;
        help: any;
        info(): Q.Promise<any[]>;
        platform(command: any, targets?: any, opts?: any): Q.Promise<any>;
        platforms(command: any, targets?: any, opts?: any): Q.Promise<any>;
        plugin(command: any, targets?: any, opts?: ICordovaPluginOptions): Q.Promise<any>;
        plugins(command: any, targets?: any, opts?: any): Q.Promise<any>;
        prepare(options: ICordovaRawOptions): Q.Promise<any>;
        restore(target: any, args: any): Q.Promise<any>;
        run(options: ICordovaRawOptions): Q.Promise<any>;
        save(target: any, opts?: any): Q.Promise<any>;
        serve(port: number): Q.Promise<NodeJSHttp.Server>;
    }

<<<<<<< HEAD
=======
    export interface ICordovaRaw510 extends ICordovaRaw {
        requirements(platforms: string[]): Q.Promise<any>;
    }

    export interface ICordova {
        on(event: string, ...args: any[]): void;
        off(event: string, ...args: any[]): void;
        emit(event: string, ...args: any[]): void;
        trigger(event: string, ...args: any[]): void;
        cli(args: string[]): void;
        raw: ICordovaRaw;
    }

    export interface IFetchJson {
        [key: string]: {
            variables?: IKeyValueStore<string>
        }
    }

    export interface ICordova510 extends ICordova {
        raw: ICordovaRaw510;
    }

>>>>>>> 86a41fad
    export function on(event: string, ...args: any[]): void;
    export function off(event: string, ...args: any[]): void;
    export function emit(event: string, ...args: any[]): void;
    export function trigger(event: string, ...args: any[]): void;
    export function cli(args: string[]): void;
    export var raw: ICordovaRaw;
}

declare module "cordova" {
    export = Cordova
}<|MERGE_RESOLUTION|>--- conflicted
+++ resolved
@@ -14,8 +14,7 @@
 
 
 declare module Cordova {
-<<<<<<< HEAD
-    
+
     export module cordova_lib {
         export class configparser {
             constructor(configXmlPath: string);
@@ -27,10 +26,10 @@
             addEngine(name: string, spec: string): any;
             write(): any;
         }
-=======
+    }
+
     export interface IKeyValueStore<T> {
         [key: string]: T
->>>>>>> 86a41fad
     }
 
     export interface ICordovaRawOptions {
@@ -40,8 +39,7 @@
         silent?: boolean;
         browserify?: boolean;
     }
-
-<<<<<<< HEAD
+    
     export interface ICordovaLibMetadata {
         url?: string;
         version?: string;
@@ -96,10 +94,10 @@
     export interface ICordovaVariable {
         name: string;
         value: string;
-=======
+    }
+
     export interface ICordovaPluginOptions {
-        cli_variables?: IKeyValueStore<string>
->>>>>>> 86a41fad
+        cli_variables?: IKeyValueStore<string>;
     }
 
     export interface ICordovaRaw {
@@ -121,8 +119,6 @@
         serve(port: number): Q.Promise<NodeJSHttp.Server>;
     }
 
-<<<<<<< HEAD
-=======
     export interface ICordovaRaw510 extends ICordovaRaw {
         requirements(platforms: string[]): Q.Promise<any>;
     }
@@ -146,7 +142,6 @@
         raw: ICordovaRaw510;
     }
 
->>>>>>> 86a41fad
     export function on(event: string, ...args: any[]): void;
     export function off(event: string, ...args: any[]): void;
     export function emit(event: string, ...args: any[]): void;
