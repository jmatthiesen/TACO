﻿/**
﻿ *******************************************************
﻿ *                                                     *
﻿ *   Copyright (C) Microsoft. All rights reserved.     *
﻿ *                                                     *
﻿ *******************************************************
﻿ */

/// <reference path="../typings/node.d.ts" />
/// <reference path="../typings/colors.d.ts" />
declare module TacoUtility {
    class Logger {
        /**
         * message can be any string with xml type tags in it.
         * supported tags can be seen in logger.ts
         * <blue><bold>Hello World!!!</bold></blue>
         * list of supported style tags: error, warn, link, title, success, key, id, description, helptitle, synopsis, br
         * if using any kind of formatting, make sure that it is well formatted
         */
<<<<<<< HEAD
        public static log(message: string): void;

=======
        enum Level {
            Warn = 0,
            Error = 1,
            Link = 2,
            Normal = 3,
            Success = 4,
            NormalBold = 5,
        }

        enum Indent {
            Left = 0,
            Right = 1
        }
    }

    class Logger {
>>>>>>> 2cfb3bf5
        /**
         * Logs an error string following by a newline on stderr
         * input string can only have <br/> tags
         */
        public static logError(msg: string): void;

        /**
         * Logs a warning string following by a newline on stderr
         * input string can only have <br/> tags
         */
        public static logWarning(msg: string): void;

        /**
         * Logs an empty line on console
         */
<<<<<<< HEAD
        public static logLine(): void;
=======
        static logLine(msg: string, level?: Logger.Level): void;
        static logErrorLine(msg: string): void;
        static logWarnLine(msg: string): void;
        static logLinkLine(msg: string): void;
        static logNormalLine(msg: string): void;
        static logNormalBoldLine(msg: string): void;
        static logSuccessLine(msg: string): void;
        static logIndentedString(msg: string, num: number, indent?: Logger.Indent, level?: Logger.Level): void;
        static logRepeatedString(msg: string, num: number, level?: Logger.Level): void;
>>>>>>> 2cfb3bf5
    }
}<|MERGE_RESOLUTION|>--- conflicted
+++ resolved
@@ -1,10 +1,10 @@
 ﻿/**
-﻿ *******************************************************
-﻿ *                                                     *
-﻿ *   Copyright (C) Microsoft. All rights reserved.     *
-﻿ *                                                     *
-﻿ *******************************************************
-﻿ */
+ *******************************************************
+ *                                                     *
+ *   Copyright (C) Microsoft. All rights reserved.     *
+ *                                                     *
+ *******************************************************
+ */
 
 /// <reference path="../typings/node.d.ts" />
 /// <reference path="../typings/colors.d.ts" />
@@ -14,30 +14,10 @@
          * message can be any string with xml type tags in it.
          * supported tags can be seen in logger.ts
          * <blue><bold>Hello World!!!</bold></blue>
-         * list of supported style tags: error, warn, link, title, success, key, id, description, helptitle, synopsis, br
          * if using any kind of formatting, make sure that it is well formatted
          */
-<<<<<<< HEAD
         public static log(message: string): void;
 
-=======
-        enum Level {
-            Warn = 0,
-            Error = 1,
-            Link = 2,
-            Normal = 3,
-            Success = 4,
-            NormalBold = 5,
-        }
-
-        enum Indent {
-            Left = 0,
-            Right = 1
-        }
-    }
-
-    class Logger {
->>>>>>> 2cfb3bf5
         /**
          * Logs an error string following by a newline on stderr
          * input string can only have <br/> tags
@@ -53,18 +33,6 @@
         /**
          * Logs an empty line on console
          */
-<<<<<<< HEAD
         public static logLine(): void;
-=======
-        static logLine(msg: string, level?: Logger.Level): void;
-        static logErrorLine(msg: string): void;
-        static logWarnLine(msg: string): void;
-        static logLinkLine(msg: string): void;
-        static logNormalLine(msg: string): void;
-        static logNormalBoldLine(msg: string): void;
-        static logSuccessLine(msg: string): void;
-        static logIndentedString(msg: string, num: number, indent?: Logger.Indent, level?: Logger.Level): void;
-        static logRepeatedString(msg: string, num: number, level?: Logger.Level): void;
->>>>>>> 2cfb3bf5
     }
 }