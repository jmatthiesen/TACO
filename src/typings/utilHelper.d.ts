﻿/**
 *******************************************************
 *                                                     *
 *   Copyright (C) Microsoft. All rights reserved.     *
 *                                                     *
 *******************************************************
 */

/// <reference path="../typings/node.d.ts" />
/// <reference path="../typings/Q.d.ts" />
/// <reference path="../typings/mkdirp.d.ts" />
/// <reference path="../typings/ncp.d.ts" />
/// <reference path="../typings/tacoHelpArgs.d.ts"/>

declare module TacoUtility {
    class UtilHelper {
        private static InvalidAppNameChars;

        static tacoHome: string;
        /**
         * Read the contents of a file, stripping out any byte order markers
         *
         * @param {string} filename The file to read
         * @param {string} encoding What encoding to read the file as, defaulting to utf-8
         * @return {string} The contents of the file, excluding byte order markers.
         */
        static readFileContentsSync(filename: string, encoding?: string): string;
        /**
         * Asynchronously copy a file
         *
         * @param {string} from Location to copy from
         * @param {string} to Location to copy to
         * @param {string} encoding Encoding to use when reading and writing files
         * @returns {Q.Promise} A promise which is fulfilled when the file finishes copying, and is rejected on any error condition.
         */
        static copyFile(from: string, to: string, encoding?: string): Q.Promise<any>;
        /**
         * Recursively copy 'source' to 'target' asynchronously
         *
         * @param {string} source Location to copy from
         * @param {string} target Location to copy to
         * @returns {Q.Promise} A promise which is fulfilled when the copy completes, and is rejected on error
         */
        public static copyRecursive(source: string, target: string, options?: any): Q.Promise<any>;
        /**
         * Synchronously create a directory if it does not exist
         *
         * @param {string} dir The directory to create
         *
         * @returns {boolean} If the directory needed to be created then returns true, otherwise returns false. If the directory could not be created, then throws an exception.
         */
        static createDirectoryIfNecessary(dir: string): boolean;
        /**
         * Determine whether a string contains characters forbidden in a Cordova display name
         *
         * @param {string} str The string to check
         * @return {boolean} true if the display name is acceptable, false otherwise
         */
        static isValidCordovaAppName(str: string): boolean;
        /**
         * Return a list of characters which must not appear in an app's display name
         *
         * @return {string[]} The forbidden characters
         */
        static invalidAppNameCharacters(): string[];
        /**
         * Surround a string with double quotes if it contains spaces.
         *
         * @param {string} input The filename to make safer
         * @returns {string} Either the input string unchanged, or the input string surrounded by double quotes and with any initial double quotes escaped
         */
        static quotesAroundIfNecessary(input: string): string;
        /**
         * Call exec and log the child process' stdout and stderr to stdout on failure
         */
        public static loggedExec(command: string, options: NodeJSChildProcess.IExecOptions, callback: (error: Error, stdout: Buffer, stderr: Buffer) => void): NodeJSChildProcess.ChildProcess;
        /**
         * Returns a string where the %...% notations in the provided string have been replaced with their actual values. For example, calling this with "%programfiles%\foo"
         * would return "C:\Program Files\foo" (on most systems). Values that don't exist are not replaced.
         *
         * @param {string} str The string for which to expand environment variables
         *
         * @return {string} A new string where the environment variables were replaced with their actual value
         */
<<<<<<< HEAD
        public static cleanseOptions(options: { [option: string]: any }, exclude: string[]): { [option: string]: any };

        /**
         * Returns true if version was requested in args, false otherswise
         */
        public static tryParseVersionArgs(args: string[]): boolean;

        /**
         * Returns ITacoHelpArgs with a requested helpTopic if help was requested in given args
         * Returns null otherwise
         */
        public static tryParseHelpArgs(args: string[]): ITacoHelpArgs;

=======
        public static expandEnvironmentVariables(str: string): string;
        /**
         * Validates the given path, ensuring all segments are valid directory / file names
         *
         * @param {string} pathToTest The path to validate
         *
         * @return {boolean} A boolean set to true if the path is valid, false if not
         */
        public static isPathValid(pathToTest: string): boolean;
>>>>>>> 8bbc6bdf
    }
}<|MERGE_RESOLUTION|>--- conflicted
+++ resolved
@@ -82,8 +82,18 @@
          *
          * @return {string} A new string where the environment variables were replaced with their actual value
          */
-<<<<<<< HEAD
         public static cleanseOptions(options: { [option: string]: any }, exclude: string[]): { [option: string]: any };
+
+        public static expandEnvironmentVariables(str: string): string;
+
+        /**
+         * Validates the given path, ensuring all segments are valid directory / file names
+         *
+         * @param {string} pathToTest The path to validate
+         *
+         * @return {boolean} A boolean set to true if the path is valid, false if not
+         */
+        public static isPathValid(pathToTest: string): boolean;
 
         /**
          * Returns true if version was requested in args, false otherswise
@@ -95,17 +105,5 @@
          * Returns null otherwise
          */
         public static tryParseHelpArgs(args: string[]): ITacoHelpArgs;
-
-=======
-        public static expandEnvironmentVariables(str: string): string;
-        /**
-         * Validates the given path, ensuring all segments are valid directory / file names
-         *
-         * @param {string} pathToTest The path to validate
-         *
-         * @return {boolean} A boolean set to true if the path is valid, false if not
-         */
-        public static isPathValid(pathToTest: string): boolean;
->>>>>>> 8bbc6bdf
     }
 }